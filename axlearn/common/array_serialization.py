--- conflicted
+++ resolved
@@ -19,16 +19,12 @@
 
 import asyncio
 import functools
-<<<<<<< HEAD
-from typing import Callable
-=======
 import threading
 import time
 from collections import defaultdict
 from concurrent import futures
 from dataclasses import dataclass
-from typing import Any, Callable, Dict, List, Optional, Tuple
->>>>>>> c4217edf
+from typing import Any, Callable, Optional
 
 import jax
 import numpy as np
@@ -52,32 +48,21 @@
     """
 
     data: Tensor
-    index: Tuple[slice, ...]
-    slice_arg: Optional[Tuple[int, int, int]]
+    index: tuple[slice, ...]
+    slice_arg: Optional[tuple[int, int, int]]
     replica_count: int
 
 
 # Tuple (and thus hashable) representation of a slice object (start, end, step).
-_SliceTuple = Tuple[Optional[int], Optional[int], Optional[int]]
-
-
-<<<<<<< HEAD
-async def _acquire_and_write(
-    t,
-    *,
-    limiter: serialization._LimitInFlightBytes,
-    shard: Shard,
-    nbytes: int,
-    release_tasks: set,
-):
-    """Initiates a write for the given shard.
-=======
-def _slices_to_tuple(slices: List[slice]) -> Tuple[_SliceTuple, ...]:
+_SliceTuple = tuple[Optional[int], Optional[int], Optional[int]]
+
+
+def _slices_to_tuple(slices: list[slice]) -> tuple[_SliceTuple, ...]:
     """Converts a list of slices to a hashable representation."""
     return tuple(((s.start, s.stop, s.step) for s in slices))
 
 
-def _num_replicas_per_shard(arr: Tensor) -> Dict[Tuple[_SliceTuple, ...], int]:
+def _num_replicas_per_shard(arr: Tensor) -> dict[tuple[_SliceTuple, ...], int]:
     """Gets the global replication count for each unique shard."""
     replica_count = defaultdict(int)
     for slices in arr.sharding.devices_indices_map(arr.shape).values():
@@ -87,14 +72,14 @@
     return dict(replica_count)
 
 
-def _get_shard_infos(arr_inp: Tensor, *, max_data_shard_degree: int) -> List[_ShardInfo]:
+def _get_shard_infos(arr_inp: Tensor, *, max_data_shard_degree: int) -> list[_ShardInfo]:
     """Returns a list of _ShardInfo for addressable shards that need to be saved.
 
     If replica count for the shards are greater than 0, all replicas will save slices of the
     shard provided that any dim of the shard is divisible by the replica count. If no such
     dim exists, we fallback to only replica 0 saving the shard.
     """
-    shard_infos: List[_ShardInfo] = []
+    shard_infos: list[_ShardInfo] = []
     replica_count_map = _num_replicas_per_shard(arr_inp)
     for shard in arr_inp.addressable_shards:
         replica_count = replica_count_map[_slices_to_tuple(shard.index)]
@@ -128,7 +113,6 @@
             if shard.replica_id == 0:
                 shard_infos.append(_ShardInfo(shard.data, shard.index, None, 1))
     return shard_infos
->>>>>>> c4217edf
 
 
 def _transfer_to_host(data: Tensor) -> Tensor:
@@ -149,7 +133,7 @@
     return data
 
 
-async def _slice_shard_and_copy_to_host(shard_infos: List[_ShardInfo], d2h_future: futures.Future):
+async def _slice_shard_and_copy_to_host(shard_infos: list[_ShardInfo], d2h_future: futures.Future):
     """Slices each shard according to shard info and then copy the sliced result to host.
 
     The .data field of each shard_info is modified in-place.
@@ -182,33 +166,18 @@
     """Calculates the size of a Tensor in bytes in the local process."""
     return sum(shard.data.nbytes for shard in arr_inp.addressable_shards)
 
-<<<<<<< HEAD
-def _local_shards(array: Tensor) -> list[Shard]:
-    """Returns addressable shards with replica_id=0."""
-    return [shard for shard in array.addressable_shards if shard.replica_id == 0]
-=======
->>>>>>> c4217edf
-
-def _fix_metadata(tspec: Dict[str, Any], shard_infos: List[_ShardInfo]):
+
+def _fix_metadata(tspec: dict[str, Any], shard_infos: list[_ShardInfo]):
     """Revises the medadata of a tensorspec based on `shard_infos`."""
     if len(shard_infos) != 0:
         # All shards have the same shape after data-sharding, so using [0] is sufficient.
         tspec["chunks"] = np.array(np.maximum(1, shard_infos[0].data.shape))
     return tspec
 
-<<<<<<< HEAD
-async def async_serialize(
-    array: Tensor,
-    tensorstore_spec: dict,
-    *,
-    limiter: serialization._LimitInFlightBytes,
-) -> list[asyncio.Future]:
-    """Similar to `serialization.async_serialize`, but limiting peak host memory usage.
-=======
 
 async def _async_serialize(
     arr_inp: Tensor,
-    tensorstore_spec: Dict[str, Any],
+    tensorstore_spec: dict[str, Any],
     d2h_future: futures.Future,
     *,
     limiter: Optional[serialization._LimitInFlightBytes] = None,
@@ -216,7 +185,6 @@
 ):
     """Similar to `serialization.async_serialize`, but limiting peak host memory usage and sharding
     along data-parallel axis.
->>>>>>> c4217edf
 
     Specifically, TensorStores are opened only for shards which correspond to the current host, and
     only if
@@ -288,9 +256,9 @@
 
 
 async def _run_serializer(
-    arrays: List[Tensor],
-    tensorstore_specs: List[Dict[str, Any]],
-    d2h_futures: List[futures.Future],
+    arrays: list[Tensor],
+    tensorstore_specs: list[dict[str, Any]],
+    d2h_futures: list[futures.Future],
     *,
     max_concurrent_bytes: Optional[int] = None,
     max_data_shard_degree: Optional[int] = None,
@@ -415,13 +383,8 @@
 
     def serialize(
         self,
-<<<<<<< HEAD
         arrays: list[Tensor],
         tensorstore_specs: list[dict],
-=======
-        arrays: List[Tensor],
-        tensorstore_specs: List[Dict[str, Any]],
->>>>>>> c4217edf
         *,
         on_commit_callback: Callable[[], None],
     ):
