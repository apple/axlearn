
# Copyright 2018 The TensorFlow Authors. All Rights Reserved.
# Licensed under the Apache License, Version 2.0 (the "License").
#
# google/praxis:
# Copyright 2022 The Pax Authors.
# Licensed under the Apache License, Version 2.0 (the "License").
"""Utils for tests for mixture_of_experts.py"""
from functools import partial
from itertools import product
import math

import jax
import jax.numpy as jnp
from jax.experimental import mesh_utils
from jax.sharding import NamedSharding, Mesh

from axlearn.common.module import functional as F
from axlearn.common.mixture_of_experts import (
    TopKGating,
    TransformerFeedForwardMoE,
    TopKGatingGather,
    TopKGatingGatherBlockwise,
    get_outer_batch_from_mesh
)

from axlearn.common.layers import (
    Dropout,
    StochasticDepth,
    RMSNorm,
)
jax.config.update('jax_platform_name', 'cpu')
from axlearn.common.utils import PartitionSpec, infer_mesh_shape, cast_floats
from axlearn.experiments.text.gpt.common import MESH_AXIS_NAMES, mesh_shape_from_axes

# FP32 test tolerances
TEST_TOLS_FP32 = {
    "atol": 5e-4,
    "rtol": 1e-2,
}
# BF16 test tolerances
TEST_TOLS_BF16 = {
    "atol": 5e-2,
    "rtol": 1e-2,
}

MOE_OUTER_BATCH_AXIS_NAMES = ("data", "fsdp")

MOE_DIM_TO_MESH_AXIS_MAP = {
    "me": PartitionSpec(None, None),
    "emh": PartitionSpec("expert", "fsdp", "model"),
    "ehm": PartitionSpec("expert", "model", "fsdp"),
    "ogsm": PartitionSpec(MOE_OUTER_BATCH_AXIS_NAMES, "expert", None, "model"),
    "ogsM": PartitionSpec(MOE_OUTER_BATCH_AXIS_NAMES, "expert", None, None),
    "ogse": PartitionSpec(MOE_OUTER_BATCH_AXIS_NAMES, "expert", None, None),
    "ogec": PartitionSpec(MOE_OUTER_BATCH_AXIS_NAMES, "expert", None, None),
    # Dispatch and combine tensors.
    "ogsec": PartitionSpec(MOE_OUTER_BATCH_AXIS_NAMES, None, None, "expert", None),
    "oegcm": PartitionSpec(MOE_OUTER_BATCH_AXIS_NAMES, "expert", None, None, "model"),
    "oegcM": PartitionSpec(MOE_OUTER_BATCH_AXIS_NAMES, "expert", None, None, None),
    "ogecm": PartitionSpec(MOE_OUTER_BATCH_AXIS_NAMES, None, "expert", None, "model"),
    "ogecM": PartitionSpec(MOE_OUTER_BATCH_AXIS_NAMES, None, "expert", None, None),
    "oegch": PartitionSpec(MOE_OUTER_BATCH_AXIS_NAMES, "expert", None, None, "model"),
}


def _topkgather_to_topk(output, top_k, cf):
    tok_perm_idx, expert_index, exp_aff_mask = output.combine_tensor

    O, G, S, _ = tok_perm_idx.shape
    E = exp_aff_mask.shape[-1]

    expert_cap = jnp.int32(S*cf/E)

    exp_aff = jnp.take_along_axis(exp_aff_mask, expert_index, axis=-1)

    base = jnp.zeros((O, G, S, E * expert_cap), dtype=exp_aff_mask.dtype)

    idx_O, idx_G, idx_S = jnp.meshgrid(
        jnp.arange(O), 
        jnp.arange(G), 
        jnp.arange(S), 
        indexing='ij'
    )

    output_tensor = base.at[idx_O[..., None], idx_G[..., None], idx_S[..., None], tok_perm_idx].add(exp_aff)
    output_tensor = output_tensor.reshape(O, G, S, E, expert_cap)

    dispatch_tensor = output_tensor.astype(bool)

    return TopKGatingGather.Output(
        combine_tensor=output_tensor,
        dispatch_tensor=dispatch_tensor,
        load_balance_loss=output.load_balance_loss,
        router_z_loss=output.router_z_loss
    )

class ModuleConfig():
<<<<<<< HEAD
    def __init__(self, module = None, device = "cpu", layer = None, config=None):
        assert module is not None
        self.module = module.default_config().set(name="test")
        if config:
            for k in config:
                setattr(self.module, k, config[k])
=======
    def __init__(self, module = None, device = "cpu", layer = None, dtype = jnp.float32):
        assert module is not None
        self.module = module.default_config().set(name="test", dtype=dtype)
>>>>>>> fe4b98aa
        self.device = device
        self.layer = layer # None for top_k, else "MoE"
        self.dtype = dtype
        self.tol = TEST_TOLS_FP32 if dtype == jnp.float32 else TEST_TOLS_BF16

class TestConfig():
    def __init__(self, test: ModuleConfig, golden: ModuleConfig = None, 
                 input_shape: tuple = None, loss_fn = None, conv_output = None, 
                 mesh_spec: dict = None, prefix = None):
        self.test = test
        self.golden = golden if golden is not None else test
        self.input_shape = input_shape
        self.loss_fn = loss_fn
        self.conv_output = conv_output
        self.num_devices = None 
        self.mesh_dims = self.get_mesh_from_spec(mesh_spec)
        self.prefix = prefix

        self.mesh_test = None 
        self.mesh_golden = None
        self.test_inputs = dict() 
        self.golden_inputs = dict()  
        self.out_shard_test = None
        self.out_shard_golden = None
        if test.layer == "MoE":
            self.set_outer_batch()

<<<<<<< HEAD
    def init(self):
        self.instantiate_modules_with_mesh() 
        self.random_inputs_with_mesh()
        #specify empty outsharding for jax.jit because we transfer tensors to host and compare
        out_pspec = PartitionSpec()  
        self.out_shard_test = NamedSharding(mesh=self.mesh_test, spec = out_pspec) 
        self.out_shard_golden = NamedSharding(mesh=self.mesh_golden, spec = out_pspec)
=======
    def instantiate(self):
                        
        self.instantiate_modules_with_mesh() 
        self.random_inputs_with_mesh()
>>>>>>> fe4b98aa

    def get_mesh_from_spec(self, mesh_spec):  
        mesh = mesh_shape_from_axes(**mesh_spec)
        mesh = infer_mesh_shape(mesh, num_devices=self.num_devices) 
        self.num_devices = math.prod(mesh)
        return mesh 

    def set_outer_batch(self):
        outer_batch = get_outer_batch_from_mesh(MESH_AXIS_NAMES, MOE_OUTER_BATCH_AXIS_NAMES, self.mesh_dims)
        setattr(self.test.module, "outer_batch", outer_batch)
        setattr(self.golden.module, "outer_batch", outer_batch)

    def instantiate_modules_with_mesh(self):
        device_type = self.test.device
        devices = jax.devices(device_type)[:self.num_devices]
        self.mesh_test = Mesh(mesh_utils.create_device_mesh(self.mesh_dims, devices=devices), MESH_AXIS_NAMES) 
        with self.mesh_test: 
            self.test_layer  = self.test.module.instantiate(parent=None) 
            test_param_specs = self.test_layer.create_parameter_specs_recursively()
            test_param_partition_specs = jax.tree.map(lambda spec: spec.sharding, test_param_specs)
            
            def _init_state(prng_key): 
                params = self.test_layer.initialize_parameters_recursively(prng_key) 
                return params 
            init_fn = jax.jit(_init_state, in_shardings=(None,), out_shardings = test_param_partition_specs) 
            
            self.test_state = init_fn(jax.random.PRNGKey(123)) 
            self.test_state = cast_floats(self.test_state, to_dtype=self.test.dtype)

        device_type = self.golden.device
        devices = jax.devices(device_type)[:self.num_devices]
        self.mesh_golden = Mesh(mesh_utils.create_device_mesh(self.mesh_dims, devices=devices), MESH_AXIS_NAMES) 
        with self.mesh_golden: 
            self.golden_layer  = self.golden.module.instantiate(parent=None) 
            golden_param_specs = self.golden_layer.create_parameter_specs_recursively() 
            golden_param_partition_specs = jax.tree.map(lambda spec: spec.sharding, golden_param_specs) 
            
            def _init_state(prng_key):
                params = self.golden_layer.initialize_parameters_recursively(prng_key)
                return params
            init_fn = jax.jit(_init_state, in_shardings=(None,), out_shardings=golden_param_partition_specs)
            
            self.golden_state = init_fn(jax.random.PRNGKey(123))
            self.golden_state = cast_floats(self.golden_state, to_dtype=self.golden.dtype)

    def random_inputs_with_mesh(self):
        input_key = 'inputs' if self.test.layer == "MoE" else 'logits'
        pspec = PartitionSpec(('data','fsdp'), 'model', None) if self.test.layer == "MoE" else PartitionSpec() # seq-parallel inputs

        in_shard_test = NamedSharding(mesh=self.mesh_test, spec = pspec) 
        in_shard_golden = NamedSharding(mesh=self.mesh_golden, spec = pspec)

        with jax.default_device(jax.devices("cpu")[0]):    # create tensors on host to avoid OOM  
            inputs = jax.random.uniform(jax.random.PRNGKey(1), shape=self.input_shape, dtype=self.test.dtype) 
        
        inputs = jax.device_get(inputs)   # device_put seg-faults without this 
        self.test_inputs[input_key] = jax.device_put(inputs, in_shard_test)
        self.golden_inputs[input_key] = jax.device_put(inputs, in_shard_golden)

<<<<<<< HEAD
=======
def _topkgather_to_topk(output, top_k, cf):
    tok_perm_idx, expert_index, exp_aff_mask = output.combine_tensor

    O, G, S, _ = tok_perm_idx.shape
    E = exp_aff_mask.shape[-1]

    expert_cap = jnp.int32(S*cf/E)

    exp_aff = jnp.take_along_axis(exp_aff_mask, expert_index, axis=-1)

    base = jnp.zeros((O, G, S, E * expert_cap), dtype=exp_aff_mask.dtype)

    idx_O, idx_G, idx_S = jnp.meshgrid(
        jnp.arange(O), 
        jnp.arange(G), 
        jnp.arange(S), 
        indexing='ij'
    )

    output_tensor = base.at[idx_O[..., None], idx_G[..., None], idx_S[..., None], tok_perm_idx].add(exp_aff)
    output_tensor = output_tensor.reshape(O, G, S, E, expert_cap)

    dispatch_tensor = output_tensor.astype(bool)

    return TopKGatingGather.Output(
        combine_tensor=output_tensor,
        dispatch_tensor=dispatch_tensor,
        load_balance_loss=output.load_balance_loss,
        router_z_loss=output.router_z_loss
    )

>>>>>>> fe4b98aa
class TestConfigBuilder:
    def __init__(self):
        self.reset()
    
    def reset(self):
        self.params = {
            "batch_size": 1,
            "seq_len": 32,
            "input_dim": 4,
            "hidden_dim": 4,
            "num_experts": 4,
            "top_k" : 2,
            "num_groups": 1,
            "outer_batch": 1,
<<<<<<< HEAD
            "expert_capacity": 1000,
            "train_capacity_factor": None,
            "use_blockwise_kernel": False,
=======
            "train_capacity_factor": 2,
>>>>>>> fe4b98aa
            "mesh_spec": {}   # dict with keys from MESH_AXIS_NAMES, empty for single core test
        }
        return self
    
    def with_dimensions(self, batch_size, seq_len, input_dim, dtype):
        # Only two data types currently supported
        _dtype = jnp.float32
        if dtype == 'bfloat16':
            _dtype = jnp.bfloat16

        self.params.update({
            "batch_size": batch_size,
            "seq_len": seq_len,
            "input_dim": input_dim,
            "dtype": _dtype
        })
        return self
    
<<<<<<< HEAD
    def with_expert_settings(self, hidden_dim, outer_batch, num_groups, num_experts, expert_capacity, train_capacity_factor=None, use_blockwise_kernel=False, block_size=None):
=======
    def with_expert_settings(self, hidden_dim, outer_batch, num_groups, num_experts, top_k=2, train_capacity_factor=None):
>>>>>>> fe4b98aa
        self.params.update({
            "hidden_dim": hidden_dim,
            "outer_batch" : outer_batch,
            "num_groups": num_groups,
            "num_experts": num_experts,
<<<<<<< HEAD
            "expert_capacity": expert_capacity,
            "train_capacity_factor": train_capacity_factor,
            "use_blockwise_kernel": use_blockwise_kernel,
            "block_size": block_size,
=======
            "top_k": top_k,
            "train_capacity_factor": train_capacity_factor
>>>>>>> fe4b98aa
        })
        return self
    
    def with_mesh_settings(self, mesh_spec):
        self.params.update({
            "mesh_spec": mesh_spec
        })
        return self 

    def build_moe_topkgather_setup(self):
        print(self.params["use_blockwise_kernel"])
        if self.params["use_blockwise_kernel"] is False:
            gating_config = TopKGatingGather.default_config().set(
                    name="gating",
                    expert_capacity=self.params["expert_capacity"],
                    train_capacity_factor=self.params["train_capacity_factor"],
            )
        else:
            gating_config = TopKGatingGatherBlockwise.default_config().set(
                    name="gating",
                    expert_capacity=self.params["expert_capacity"],
                    train_capacity_factor=self.params["train_capacity_factor"],
                    block_size=self.params["block_size"],
            )
        
        return {
            "input_dim": self.params["input_dim"],
            "hidden_dim": self.params["hidden_dim"],
            "num_experts": self.params["num_experts"],
            "num_groups": self.params["num_groups"],
            "outer_batch": self.params["outer_batch"],
            "dim_to_mesh_axis_map": MOE_DIM_TO_MESH_AXIS_MAP,
<<<<<<< HEAD
            "gating": gating_config,
=======
            "activation": ("nn.silu","linear"),
            "gating": TopKGatingGather.default_config().set(
                name="gating",
                top_k=self.params["top_k"],
                train_capacity_factor=self.params["train_capacity_factor"]
            ),
>>>>>>> fe4b98aa
            # "norm" : RMSNorm.default_config().set(eps=1e-5, forward_dtype=None),
            "dropout" : Dropout.default_config().set(rate=None),
            "stochastic_depth" : StochasticDepth.default_config().set(rate=None)
        }
    
    def build_moe_top2_setup(self):
        return {
            "input_dim": self.params["input_dim"],
            "hidden_dim": self.params["hidden_dim"],
            "num_experts": self.params["num_experts"],
            "num_groups": self.params["num_groups"],
            "outer_batch": self.params["outer_batch"],
            "dim_to_mesh_axis_map": MOE_DIM_TO_MESH_AXIS_MAP,
<<<<<<< HEAD
=======
            "activation": ("nn.silu","linear"),
>>>>>>> fe4b98aa
            "gating": TopKGating.default_config().set(
                name="gating",
                top_k=self.params["top_k"],
                train_capacity_factor=self.params["train_capacity_factor"]
            )
        }
    
<<<<<<< HEAD
    def build_gating_setup(self, gating_class=Top2Gating):
        
        x = {
            "expert_capacity": self.params["expert_capacity"],
            "num_experts": self.params["num_experts"],
            "train_capacity_factor": self.params["train_capacity_factor"],
=======
    def build_gating_setup(self):
        return {
            "num_experts": self.params["num_experts"],
            "top_k": self.params["top_k"],
            "train_capacity_factor": self.params["train_capacity_factor"]
>>>>>>> fe4b98aa
        }
        if gating_class == TopKGatingGatherBlockwise:
            x["block_size"] = self.params["block_size"]
        return x
            
    def build_moe_layer_config(self, test_device="neuron"):
        return TestConfig(
            test=ModuleConfig(TransformerFeedForwardMoE, test_device, "MoE", config=self.build_moe_topkgather_setup()),
            golden=ModuleConfig(TransformerFeedForwardMoE, "cpu", "MoE", config=self.build_moe_top2_setup()),
            input_shape=(self.params["batch_size"], self.params["seq_len"], self.params["input_dim"]),
            loss_fn=lambda x: x.mean(),
            mesh_spec=self.params["mesh_spec"],
            prefix="_moe"
        )

    def build_gating_layer_config(self, test_device="neuron", conv_output=True):
        seq_len = (self.params["batch_size"]*self.params["seq_len"])//(self.params["outer_batch"] * self.params["num_groups"])
        test_gating_class = TopKGatingGatherBlockwise if self.params["use_blockwise_kernel"] else TopKGatingGather
        conv_output=partial(_topkgather_to_topk, expert_cap=self.params["expert_capacity"]) if conv_output else None
        return TestConfig(
            test=ModuleConfig(test_gating_class, test_device, layer=None, config=self.build_gating_setup(gating_class=test_gating_class)),
            golden=ModuleConfig(Top2Gating, "cpu", layer=None, config=self.build_gating_setup(gating_class=Top2Gating)),
            input_shape=(self.params["outer_batch"], self.params["num_groups"], seq_len, self.params["num_experts"]),
            conv_output=conv_output,
            loss_fn=lambda x: x.load_balance_loss,
            mesh_spec=self.params["mesh_spec"],
            prefix="_gating"
        )
    
    def build_test_configs_unit(self):
        test_configs = [] 
<<<<<<< HEAD
        test_configs.append(self.build_moe_layer_config(test_device="cpu"))
        if not self.params["mesh_spec"]: # gating tests only for single-core config
            test_configs.append(self.build_gating_layer_config(test_device="cpu"))
=======
        test_configs.append(
            TestConfig(
                setup=[
                    self.build_moe_topkgather_setup(),
                    self.build_moe_topkgather_setup()
                ],
                test=ModuleConfig(TransformerFeedForwardMoE, "neuron", "MoE", self.params['dtype']),
                golden=ModuleConfig(TransformerFeedForwardMoE, "cpu", "MoE", self.params['dtype']),
                input_shape=(self.params["batch_size"], self.params["seq_len"], self.params["input_dim"]),
                loss_fn=lambda x: x.mean(),
                mesh_spec=self.params["mesh_spec"],
                prefix="_moe")
            )
        if not self.params["mesh_spec"]: # gating tests only for single-core config
            test_configs.append(
            TestConfig(
                setup=[
                    self.build_gating_setup(),
                    self.build_gating_setup()
                ],
                test=ModuleConfig(TopKGatingGather, "neuron", dtype=self.params['dtype']),
                golden=ModuleConfig(TopKGatingGather, "cpu", dtype=self.params['dtype']),
                input_shape=(self.params["outer_batch"], self.params["num_groups"], seq_len, self.params["num_experts"]),
                loss_fn=lambda x: x.load_balance_loss,
                mesh_spec=self.params["mesh_spec"],
                prefix="_gating")
            )
>>>>>>> fe4b98aa
        return test_configs
        
    def build_test_configs_integ(self):
        test_configs = [] 
<<<<<<< HEAD
        test_configs.append(self.build_moe_layer_config())
        if not self.params["mesh_spec"]: # gating tests only for single-core config
            test_configs.append(self.build_gating_layer_config())
            # does conv_output need to be removed for neuron
=======
        test_configs.append(
            TestConfig(
                setup=[
                    self.build_moe_topkgather_setup(),
                    self.build_moe_top2_setup()
                ],
                test=ModuleConfig(TransformerFeedForwardMoE, "cpu", "MoE", self.params['dtype']),
                golden=ModuleConfig(TransformerFeedForwardMoE, "cpu", "MoE", self.params['dtype']),
                input_shape=(self.params["batch_size"], self.params["seq_len"], self.params["input_dim"]),
                loss_fn=lambda x: x.mean(),
                mesh_spec=self.params["mesh_spec"],
                prefix="_moe"
                )
            )
        if not self.params["mesh_spec"]: # gating tests only for single-core config
            test_configs.append(
                TestConfig(
                    setup=[
                        self.build_gating_setup(),
                        self.build_gating_setup()
                    ],
                    test=ModuleConfig(TopKGatingGather, "cpu", dtype=self.params['dtype']),
                    golden=ModuleConfig(TopKGating, "cpu", dtype=self.params['dtype']),
                    input_shape=(self.params["outer_batch"], self.params["num_groups"], seq_len, self.params["num_experts"]),
                    conv_output=partial(_topkgather_to_topk, top_k=self.params["top_k"], cf=self.params["train_capacity_factor"]),
                    loss_fn=lambda x: x.load_balance_loss,
                    mesh_spec=self.params["mesh_spec"],
                    prefix="_gating"
                )
            )
>>>>>>> fe4b98aa
        return test_configs

    def build_grid_space(self):
        # Grid space for testing
<<<<<<< HEAD
        # batchs =            [1, 4]
        # seqs =              [16, 128]
        # input_dims =        [64]
        # hidden_dims =       [128]
        # num_experts =       [2, 8]
        # num_groups =        [1, 4]
        # outer_batches =     [1, 2]
        # expert_capacities = [2, 1000]
        # mesh_specs       =  [{}, {"fsdp":-1, "model":4}]  #empty spec for single-core

        grid_space = [] 
        # grid_space = list(product(batchs, seqs, input_dims, hidden_dims, num_experts, 
        #                           num_groups, outer_batches, expert_capacities, mesh_specs))

        # Custom Configs
        # b s i h e g ob ec        
        # grid_space.extend([(2, 100, 64, 128, 2, 1, 1, 5)])
        # 
        Mistral8x7B_toy = (2,  256, 1024,  3584, 8, 1, 1, 32, {"fsdp":-1, "model":4})
        grid_space.append(Mistral8x7B_toy) 

        return grid_space

    def build_configs(self, batch, seq, input_dim,  hidden_dim, n_experts, n_groups, out_batch, capacity, mesh_spec, use_blockwise_kernel=False, is_unit=False):
=======

        grid_space = []

        # Custom Configs
        # b s i h e top_k g ob cf mesh dtype

        ## Presubmit Tests
        
        # Toy Config
        Mistral8x7B_toy_multi = (128,  256, 1024,  3584, 8, 2, 1, 1, 2, {"fsdp":-1, "model":4}, "bfloat16")
        grid_space.append(Mistral8x7B_toy_multi)
        Mistral8x7B_toy_single = (128,  256, 64,  896, 8, 2, 1, 1, 2, {}, "bfloat16")
        grid_space.append(Mistral8x7B_toy_single)

        # 8B Configs
        Mistral8B_base = (16, 4096, 2048, 7168, 8, 2, 1, 4, 2, {"fsdp":-1, "model":4}, "bfloat16")
        grid_space.append(Mistral8B_base)
        Mistral8B_top1_cap1 = (16, 4096, 2048, 7168, 8, 1, 1, 4, 1, {"fsdp":-1, "model":4}, "bfloat16")
        grid_space.append(Mistral8B_top1_cap1)
        Mistral8B_8k = (16, 8192, 2048, 7168, 8, 2, 1, 4, 2, {"fsdp":-1, "model":4}, "bfloat16")
        grid_space.append(Mistral8B_8k)

        # 50B Config
        Mistral50B_base = (16, 2048, 4096, 14336, 8, 2, 1, 4, 2, {"fsdp":-1, "model":4}, "bfloat16")
        grid_space.append(Mistral50B_base)

        # 150B Config
        Mistral150B_base = (16, 4096, 6144, 15360, 16, 4, 1, 4, 2, {"fsdp":-1, "model":4}, "bfloat16")
        grid_space.append(Mistral150B_base)

        return grid_space

    
def get_training_configs(is_unit: bool = False):
    builder = TestConfigBuilder()

    test_configs = []

    for (batch, seq, input_dim,  hidden_dim, n_experts, top_k, n_groups, out_batch, capacity_factor, mesh_spec, dtype) in builder.build_grid_space():
        
        if batch % out_batch != 0:
            continue
>>>>>>> fe4b98aa
        
        if mesh_spec and batch < 16: # need large batch to parallelize
            batch = batch*16

<<<<<<< HEAD
        self.reset()
        self.with_dimensions(batch, seq, input_dim)
        self.with_expert_settings(
=======
        config = builder.reset()
        config = config.with_dimensions(batch, seq, input_dim, dtype)
        config = config.with_expert_settings(
>>>>>>> fe4b98aa
            hidden_dim,
            out_batch,
            n_groups,
            n_experts,
<<<<<<< HEAD
            expert_capacity=capacity,
            use_blockwise_kernel=use_blockwise_kernel,
=======
            top_k,
>>>>>>> fe4b98aa
            train_capacity_factor=capacity_factor
        )
        self.with_mesh_settings(mesh_spec)
        if is_unit:
            configs = self.build_test_configs_unit()
        else:
            configs = self.build_test_configs_integ()
        return configs
    
def get_training_configs(is_unit: bool = False):
    builder = TestConfigBuilder()

    test_configs = []

<<<<<<< HEAD
    for (batch, seq, input_dim,  hidden_dim, n_experts, n_groups, out_batch, capacity, mesh_spec) in builder.build_grid_space():
        if batch % out_batch != 0:
            continue
        config = builder.build_configs(batch, seq, input_dim,  hidden_dim, n_experts, n_groups, out_batch, capacity, mesh_spec, is_unit=is_unit)
        name = f"MoE_b{batch}_s{seq}_i{input_dim}_h{hidden_dim}_e{n_experts}_g{n_groups}_ob{out_batch}_ec{capacity}_mesh{mesh_spec}"
=======
        name = f"MoE_b{batch}_s{seq}_i{input_dim}_h{hidden_dim}_e{n_experts}_g{n_groups}_ob{out_batch}_ec{capacity_factor}_mesh{mesh_spec}_dtype_{dtype}"
>>>>>>> fe4b98aa
        test_configs.extend([(name + cfg.prefix, cfg) for cfg in config])

    return test_configs

class ModuleTester:
    def _fwd_call(self, layer, state, inputs):
        return F(
                layer,
                is_training=True,
                prng_key=jax.random.PRNGKey(123),
                state=state,
                inputs=inputs,
        )

    def _test_fwd_internal(self, cfg, assert_outputs=True):
        cfg.init()
        @partial(jax.jit, out_shardings=cfg.out_shard_test) # cannot specify both backend and sharding together
        def test_fwd_call():
            test_output, _ = self._fwd_call(cfg.test_layer, cfg.test_state, cfg.test_inputs)
            return test_output

        @partial(jax.jit, out_shardings=cfg.out_shard_golden)
        def golden_fwd_call():
            golden_output, _ =  self._fwd_call(cfg.golden_layer, cfg.golden_state, cfg.golden_inputs)
            return golden_output

        with cfg.mesh_test:
            test_output = test_fwd_call()
        with cfg.mesh_golden:
            golden_output = golden_fwd_call()

        if cfg.conv_output != None:
            test_output = cfg.conv_output(test_output)
        
        # Transfer results to CPU before comparison
        if assert_outputs:
            self.assertNestedAllClose(jax.device_get(test_output), jax.device_get(golden_output))

    def _test_bwd_internal(self, cfg):
        cfg.init()
        @partial(jax.jit, out_shardings=cfg.out_shard_test)
        def test_bwd_call():
            def loss_fn(state):
                test_output, _ = self._fwd_call(cfg.test_layer, state, cfg.test_inputs)
                return cfg.loss_fn(test_output)
            
            loss, grads = jax.value_and_grad(loss_fn, has_aux=False)(cfg.test_state)
            return  loss, grads

        @partial(jax.jit, out_shardings=cfg.out_shard_golden)
        def golden_bwd_call():
            def loss_fn(state):
                golden_output, _ = self._fwd_call(cfg.golden_layer, state, cfg.golden_inputs)
                return cfg.loss_fn(golden_output)
            
            loss, grads = jax.value_and_grad(loss_fn, has_aux=False)(cfg.golden_state)
            return loss, grads

        with cfg.mesh_test:
            test_loss, test_grads = test_bwd_call()
        with cfg.mesh_golden:
             golden_loss, golden_grads = golden_bwd_call()

        # Transfer results to CPU before comparison
        test_loss = jax.tree_map(jax.device_get, test_loss)
        golden_loss = jax.tree_map(jax.device_get, golden_loss)
        test_grads = jax.tree_map(jax.device_get, test_grads)
        golden_grads = jax.tree_map(jax.device_get, golden_grads)
        
        self.assertNestedAllClose(test_loss, golden_loss)
        self.assertNestedAllClose(test_grads, golden_grads)<|MERGE_RESOLUTION|>--- conflicted
+++ resolved
@@ -63,7 +63,6 @@
     "oegch": PartitionSpec(MOE_OUTER_BATCH_AXIS_NAMES, "expert", None, None, "model"),
 }
 
-
 def _topkgather_to_topk(output, top_k, cf):
     tok_perm_idx, expert_index, exp_aff_mask = output.combine_tensor
 
@@ -96,22 +95,14 @@
     )
 
 class ModuleConfig():
-<<<<<<< HEAD
     def __init__(self, module = None, device = "cpu", layer = None, config=None):
         assert module is not None
         self.module = module.default_config().set(name="test")
         if config:
             for k in config:
                 setattr(self.module, k, config[k])
-=======
-    def __init__(self, module = None, device = "cpu", layer = None, dtype = jnp.float32):
-        assert module is not None
-        self.module = module.default_config().set(name="test", dtype=dtype)
->>>>>>> fe4b98aa
         self.device = device
-        self.layer = layer # None for top_k, else "MoE"
-        self.dtype = dtype
-        self.tol = TEST_TOLS_FP32 if dtype == jnp.float32 else TEST_TOLS_BF16
+        self.layer = layer # None for topk, else "MoE"
 
 class TestConfig():
     def __init__(self, test: ModuleConfig, golden: ModuleConfig = None, 
@@ -135,7 +126,6 @@
         if test.layer == "MoE":
             self.set_outer_batch()
 
-<<<<<<< HEAD
     def init(self):
         self.instantiate_modules_with_mesh() 
         self.random_inputs_with_mesh()
@@ -143,12 +133,6 @@
         out_pspec = PartitionSpec()  
         self.out_shard_test = NamedSharding(mesh=self.mesh_test, spec = out_pspec) 
         self.out_shard_golden = NamedSharding(mesh=self.mesh_golden, spec = out_pspec)
-=======
-    def instantiate(self):
-                        
-        self.instantiate_modules_with_mesh() 
-        self.random_inputs_with_mesh()
->>>>>>> fe4b98aa
 
     def get_mesh_from_spec(self, mesh_spec):  
         mesh = mesh_shape_from_axes(**mesh_spec)
@@ -167,81 +151,29 @@
         self.mesh_test = Mesh(mesh_utils.create_device_mesh(self.mesh_dims, devices=devices), MESH_AXIS_NAMES) 
         with self.mesh_test: 
             self.test_layer  = self.test.module.instantiate(parent=None) 
-            test_param_specs = self.test_layer.create_parameter_specs_recursively()
-            test_param_partition_specs = jax.tree.map(lambda spec: spec.sharding, test_param_specs)
-            
-            def _init_state(prng_key): 
-                params = self.test_layer.initialize_parameters_recursively(prng_key) 
-                return params 
-            init_fn = jax.jit(_init_state, in_shardings=(None,), out_shardings = test_param_partition_specs) 
-            
-            self.test_state = init_fn(jax.random.PRNGKey(123)) 
-            self.test_state = cast_floats(self.test_state, to_dtype=self.test.dtype)
+            self.test_state  = self.test_layer.initialize_parameters_recursively(prng_key=jax.random.PRNGKey(123)) 
 
         device_type = self.golden.device
         devices = jax.devices(device_type)[:self.num_devices]
         self.mesh_golden = Mesh(mesh_utils.create_device_mesh(self.mesh_dims, devices=devices), MESH_AXIS_NAMES) 
         with self.mesh_golden: 
             self.golden_layer  = self.golden.module.instantiate(parent=None) 
-            golden_param_specs = self.golden_layer.create_parameter_specs_recursively() 
-            golden_param_partition_specs = jax.tree.map(lambda spec: spec.sharding, golden_param_specs) 
-            
-            def _init_state(prng_key):
-                params = self.golden_layer.initialize_parameters_recursively(prng_key)
-                return params
-            init_fn = jax.jit(_init_state, in_shardings=(None,), out_shardings=golden_param_partition_specs)
-            
-            self.golden_state = init_fn(jax.random.PRNGKey(123))
-            self.golden_state = cast_floats(self.golden_state, to_dtype=self.golden.dtype)
+            self.golden_state  = self.golden_layer.initialize_parameters_recursively(prng_key=jax.random.PRNGKey(123)) 
 
     def random_inputs_with_mesh(self):
         input_key = 'inputs' if self.test.layer == "MoE" else 'logits'
-        pspec = PartitionSpec(('data','fsdp'), 'model', None) if self.test.layer == "MoE" else PartitionSpec() # seq-parallel inputs
+        pspec = PartitionSpec(('data','fsdp'), None, 'model') if self.test.layer == "MoE" else PartitionSpec() 
 
         in_shard_test = NamedSharding(mesh=self.mesh_test, spec = pspec) 
         in_shard_golden = NamedSharding(mesh=self.mesh_golden, spec = pspec)
 
         with jax.default_device(jax.devices("cpu")[0]):    # create tensors on host to avoid OOM  
-            inputs = jax.random.uniform(jax.random.PRNGKey(1), shape=self.input_shape, dtype=self.test.dtype) 
+            inputs = jax.random.uniform(jax.random.PRNGKey(1), shape=self.input_shape) 
         
         inputs = jax.device_get(inputs)   # device_put seg-faults without this 
         self.test_inputs[input_key] = jax.device_put(inputs, in_shard_test)
         self.golden_inputs[input_key] = jax.device_put(inputs, in_shard_golden)
 
-<<<<<<< HEAD
-=======
-def _topkgather_to_topk(output, top_k, cf):
-    tok_perm_idx, expert_index, exp_aff_mask = output.combine_tensor
-
-    O, G, S, _ = tok_perm_idx.shape
-    E = exp_aff_mask.shape[-1]
-
-    expert_cap = jnp.int32(S*cf/E)
-
-    exp_aff = jnp.take_along_axis(exp_aff_mask, expert_index, axis=-1)
-
-    base = jnp.zeros((O, G, S, E * expert_cap), dtype=exp_aff_mask.dtype)
-
-    idx_O, idx_G, idx_S = jnp.meshgrid(
-        jnp.arange(O), 
-        jnp.arange(G), 
-        jnp.arange(S), 
-        indexing='ij'
-    )
-
-    output_tensor = base.at[idx_O[..., None], idx_G[..., None], idx_S[..., None], tok_perm_idx].add(exp_aff)
-    output_tensor = output_tensor.reshape(O, G, S, E, expert_cap)
-
-    dispatch_tensor = output_tensor.astype(bool)
-
-    return TopKGatingGather.Output(
-        combine_tensor=output_tensor,
-        dispatch_tensor=dispatch_tensor,
-        load_balance_loss=output.load_balance_loss,
-        router_z_loss=output.router_z_loss
-    )
-
->>>>>>> fe4b98aa
 class TestConfigBuilder:
     def __init__(self):
         self.reset()
@@ -256,13 +188,9 @@
             "top_k" : 2,
             "num_groups": 1,
             "outer_batch": 1,
-<<<<<<< HEAD
             "expert_capacity": 1000,
             "train_capacity_factor": None,
             "use_blockwise_kernel": False,
-=======
-            "train_capacity_factor": 2,
->>>>>>> fe4b98aa
             "mesh_spec": {}   # dict with keys from MESH_AXIS_NAMES, empty for single core test
         }
         return self
@@ -281,25 +209,16 @@
         })
         return self
     
-<<<<<<< HEAD
     def with_expert_settings(self, hidden_dim, outer_batch, num_groups, num_experts, expert_capacity, train_capacity_factor=None, use_blockwise_kernel=False, block_size=None):
-=======
-    def with_expert_settings(self, hidden_dim, outer_batch, num_groups, num_experts, top_k=2, train_capacity_factor=None):
->>>>>>> fe4b98aa
         self.params.update({
             "hidden_dim": hidden_dim,
             "outer_batch" : outer_batch,
             "num_groups": num_groups,
             "num_experts": num_experts,
-<<<<<<< HEAD
             "expert_capacity": expert_capacity,
             "train_capacity_factor": train_capacity_factor,
             "use_blockwise_kernel": use_blockwise_kernel,
             "block_size": block_size,
-=======
-            "top_k": top_k,
-            "train_capacity_factor": train_capacity_factor
->>>>>>> fe4b98aa
         })
         return self
     
@@ -332,16 +251,7 @@
             "num_groups": self.params["num_groups"],
             "outer_batch": self.params["outer_batch"],
             "dim_to_mesh_axis_map": MOE_DIM_TO_MESH_AXIS_MAP,
-<<<<<<< HEAD
             "gating": gating_config,
-=======
-            "activation": ("nn.silu","linear"),
-            "gating": TopKGatingGather.default_config().set(
-                name="gating",
-                top_k=self.params["top_k"],
-                train_capacity_factor=self.params["train_capacity_factor"]
-            ),
->>>>>>> fe4b98aa
             # "norm" : RMSNorm.default_config().set(eps=1e-5, forward_dtype=None),
             "dropout" : Dropout.default_config().set(rate=None),
             "stochastic_depth" : StochasticDepth.default_config().set(rate=None)
@@ -355,10 +265,6 @@
             "num_groups": self.params["num_groups"],
             "outer_batch": self.params["outer_batch"],
             "dim_to_mesh_axis_map": MOE_DIM_TO_MESH_AXIS_MAP,
-<<<<<<< HEAD
-=======
-            "activation": ("nn.silu","linear"),
->>>>>>> fe4b98aa
             "gating": TopKGating.default_config().set(
                 name="gating",
                 top_k=self.params["top_k"],
@@ -366,20 +272,12 @@
             )
         }
     
-<<<<<<< HEAD
     def build_gating_setup(self, gating_class=Top2Gating):
         
         x = {
             "expert_capacity": self.params["expert_capacity"],
             "num_experts": self.params["num_experts"],
             "train_capacity_factor": self.params["train_capacity_factor"],
-=======
-    def build_gating_setup(self):
-        return {
-            "num_experts": self.params["num_experts"],
-            "top_k": self.params["top_k"],
-            "train_capacity_factor": self.params["train_capacity_factor"]
->>>>>>> fe4b98aa
         }
         if gating_class == TopKGatingGatherBlockwise:
             x["block_size"] = self.params["block_size"]
@@ -411,85 +309,21 @@
     
     def build_test_configs_unit(self):
         test_configs = [] 
-<<<<<<< HEAD
         test_configs.append(self.build_moe_layer_config(test_device="cpu"))
         if not self.params["mesh_spec"]: # gating tests only for single-core config
             test_configs.append(self.build_gating_layer_config(test_device="cpu"))
-=======
-        test_configs.append(
-            TestConfig(
-                setup=[
-                    self.build_moe_topkgather_setup(),
-                    self.build_moe_topkgather_setup()
-                ],
-                test=ModuleConfig(TransformerFeedForwardMoE, "neuron", "MoE", self.params['dtype']),
-                golden=ModuleConfig(TransformerFeedForwardMoE, "cpu", "MoE", self.params['dtype']),
-                input_shape=(self.params["batch_size"], self.params["seq_len"], self.params["input_dim"]),
-                loss_fn=lambda x: x.mean(),
-                mesh_spec=self.params["mesh_spec"],
-                prefix="_moe")
-            )
-        if not self.params["mesh_spec"]: # gating tests only for single-core config
-            test_configs.append(
-            TestConfig(
-                setup=[
-                    self.build_gating_setup(),
-                    self.build_gating_setup()
-                ],
-                test=ModuleConfig(TopKGatingGather, "neuron", dtype=self.params['dtype']),
-                golden=ModuleConfig(TopKGatingGather, "cpu", dtype=self.params['dtype']),
-                input_shape=(self.params["outer_batch"], self.params["num_groups"], seq_len, self.params["num_experts"]),
-                loss_fn=lambda x: x.load_balance_loss,
-                mesh_spec=self.params["mesh_spec"],
-                prefix="_gating")
-            )
->>>>>>> fe4b98aa
         return test_configs
         
     def build_test_configs_integ(self):
         test_configs = [] 
-<<<<<<< HEAD
         test_configs.append(self.build_moe_layer_config())
         if not self.params["mesh_spec"]: # gating tests only for single-core config
             test_configs.append(self.build_gating_layer_config())
             # does conv_output need to be removed for neuron
-=======
-        test_configs.append(
-            TestConfig(
-                setup=[
-                    self.build_moe_topkgather_setup(),
-                    self.build_moe_top2_setup()
-                ],
-                test=ModuleConfig(TransformerFeedForwardMoE, "cpu", "MoE", self.params['dtype']),
-                golden=ModuleConfig(TransformerFeedForwardMoE, "cpu", "MoE", self.params['dtype']),
-                input_shape=(self.params["batch_size"], self.params["seq_len"], self.params["input_dim"]),
-                loss_fn=lambda x: x.mean(),
-                mesh_spec=self.params["mesh_spec"],
-                prefix="_moe"
-                )
-            )
-        if not self.params["mesh_spec"]: # gating tests only for single-core config
-            test_configs.append(
-                TestConfig(
-                    setup=[
-                        self.build_gating_setup(),
-                        self.build_gating_setup()
-                    ],
-                    test=ModuleConfig(TopKGatingGather, "cpu", dtype=self.params['dtype']),
-                    golden=ModuleConfig(TopKGating, "cpu", dtype=self.params['dtype']),
-                    input_shape=(self.params["outer_batch"], self.params["num_groups"], seq_len, self.params["num_experts"]),
-                    conv_output=partial(_topkgather_to_topk, top_k=self.params["top_k"], cf=self.params["train_capacity_factor"]),
-                    loss_fn=lambda x: x.load_balance_loss,
-                    mesh_spec=self.params["mesh_spec"],
-                    prefix="_gating"
-                )
-            )
->>>>>>> fe4b98aa
         return test_configs
 
     def build_grid_space(self):
         # Grid space for testing
-<<<<<<< HEAD
         # batchs =            [1, 4]
         # seqs =              [16, 128]
         # input_dims =        [64]
@@ -514,73 +348,21 @@
         return grid_space
 
     def build_configs(self, batch, seq, input_dim,  hidden_dim, n_experts, n_groups, out_batch, capacity, mesh_spec, use_blockwise_kernel=False, is_unit=False):
-=======
-
-        grid_space = []
-
-        # Custom Configs
-        # b s i h e top_k g ob cf mesh dtype
-
-        ## Presubmit Tests
-        
-        # Toy Config
-        Mistral8x7B_toy_multi = (128,  256, 1024,  3584, 8, 2, 1, 1, 2, {"fsdp":-1, "model":4}, "bfloat16")
-        grid_space.append(Mistral8x7B_toy_multi)
-        Mistral8x7B_toy_single = (128,  256, 64,  896, 8, 2, 1, 1, 2, {}, "bfloat16")
-        grid_space.append(Mistral8x7B_toy_single)
-
-        # 8B Configs
-        Mistral8B_base = (16, 4096, 2048, 7168, 8, 2, 1, 4, 2, {"fsdp":-1, "model":4}, "bfloat16")
-        grid_space.append(Mistral8B_base)
-        Mistral8B_top1_cap1 = (16, 4096, 2048, 7168, 8, 1, 1, 4, 1, {"fsdp":-1, "model":4}, "bfloat16")
-        grid_space.append(Mistral8B_top1_cap1)
-        Mistral8B_8k = (16, 8192, 2048, 7168, 8, 2, 1, 4, 2, {"fsdp":-1, "model":4}, "bfloat16")
-        grid_space.append(Mistral8B_8k)
-
-        # 50B Config
-        Mistral50B_base = (16, 2048, 4096, 14336, 8, 2, 1, 4, 2, {"fsdp":-1, "model":4}, "bfloat16")
-        grid_space.append(Mistral50B_base)
-
-        # 150B Config
-        Mistral150B_base = (16, 4096, 6144, 15360, 16, 4, 1, 4, 2, {"fsdp":-1, "model":4}, "bfloat16")
-        grid_space.append(Mistral150B_base)
-
-        return grid_space
-
-    
-def get_training_configs(is_unit: bool = False):
-    builder = TestConfigBuilder()
-
-    test_configs = []
-
-    for (batch, seq, input_dim,  hidden_dim, n_experts, top_k, n_groups, out_batch, capacity_factor, mesh_spec, dtype) in builder.build_grid_space():
-        
-        if batch % out_batch != 0:
-            continue
->>>>>>> fe4b98aa
         
         if mesh_spec and batch < 16: # need large batch to parallelize
-            batch = batch*16
-
-<<<<<<< HEAD
+            batch = batch*16 
+        
+        capacity_factor = 2 if not capacity else None 
+
         self.reset()
         self.with_dimensions(batch, seq, input_dim)
         self.with_expert_settings(
-=======
-        config = builder.reset()
-        config = config.with_dimensions(batch, seq, input_dim, dtype)
-        config = config.with_expert_settings(
->>>>>>> fe4b98aa
             hidden_dim,
             out_batch,
             n_groups,
             n_experts,
-<<<<<<< HEAD
             expert_capacity=capacity,
             use_blockwise_kernel=use_blockwise_kernel,
-=======
-            top_k,
->>>>>>> fe4b98aa
             train_capacity_factor=capacity_factor
         )
         self.with_mesh_settings(mesh_spec)
@@ -595,15 +377,11 @@
 
     test_configs = []
 
-<<<<<<< HEAD
     for (batch, seq, input_dim,  hidden_dim, n_experts, n_groups, out_batch, capacity, mesh_spec) in builder.build_grid_space():
         if batch % out_batch != 0:
             continue
         config = builder.build_configs(batch, seq, input_dim,  hidden_dim, n_experts, n_groups, out_batch, capacity, mesh_spec, is_unit=is_unit)
         name = f"MoE_b{batch}_s{seq}_i{input_dim}_h{hidden_dim}_e{n_experts}_g{n_groups}_ob{out_batch}_ec{capacity}_mesh{mesh_spec}"
-=======
-        name = f"MoE_b{batch}_s{seq}_i{input_dim}_h{hidden_dim}_e{n_experts}_g{n_groups}_ob{out_batch}_ec{capacity_factor}_mesh{mesh_spec}_dtype_{dtype}"
->>>>>>> fe4b98aa
         test_configs.extend([(name + cfg.prefix, cfg) for cfg in config])
 
     return test_configs
