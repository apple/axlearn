
# Copyright 2018 The TensorFlow Authors. All Rights Reserved.
# Licensed under the Apache License, Version 2.0 (the "License").
#
# google/praxis:
# Copyright 2022 The Pax Authors.
# Licensed under the Apache License, Version 2.0 (the "License").
"""Utils for tests for mixture_of_experts.py"""
import os
from functools import partial
from itertools import product
import math

import jax
import jax.numpy as jnp
from jax.experimental import mesh_utils
from jax.sharding import NamedSharding, Mesh
from axlearn.common.module import functional as F
from axlearn.common.mixture_of_experts import (
    TopKGating,
    Top2Gating,
    TransformerFeedForwardMoE,
    TopKGatingGather,
    TopKGatingGatherBlockwise,
    get_outer_batch_from_mesh
)

from axlearn.common.layers import (
    Dropout,
    StochasticDepth,
    RMSNorm,
)
# jax.config.update('jax_platform_name', 'cpu')
from axlearn.common.utils import PartitionSpec, infer_mesh_shape, cast_floats
from axlearn.experiments.text.gpt.common import MESH_AXIS_NAMES, mesh_shape_from_axes
<<<<<<< HEAD
=======
from axlearn.common.param_init import PARAM_REGEXP_WEIGHT, DefaultInitializer, WeightInitializer
from axlearn.experiments.text.gpt.envy import MOE_OUTER_BATCH_AXIS_NAMES, MOE_DIM_TO_MESH_AXIS_MAP
>>>>>>> 95f090e9

# FP32 test tolerances
TEST_TOLS_FP32 = {
    "atol": 5e-4,
    "rtol": 1e-2,
}
# BF16 test tolerances
TEST_TOLS_BF16 = {
    "atol": 5e-2,
    "rtol": 1e-2,
}

MOE_OUTER_BATCH_AXIS_NAMES = ("data", "fsdp")

MOE_DIM_TO_MESH_AXIS_MAP = {
    "me": PartitionSpec(None, None),
    "emh": PartitionSpec("expert", "fsdp", "model"),
    "ehm": PartitionSpec("expert", "model", "fsdp"),
    "ogsm": PartitionSpec(MOE_OUTER_BATCH_AXIS_NAMES, "expert", None, "model"),
    "ogsM": PartitionSpec(MOE_OUTER_BATCH_AXIS_NAMES, "expert", None, None),
    "ogse": PartitionSpec(MOE_OUTER_BATCH_AXIS_NAMES, "expert", None, None),
    "ogec": PartitionSpec(MOE_OUTER_BATCH_AXIS_NAMES, "expert", None, None),
    # Dispatch and combine tensors.
    "ogsec": PartitionSpec(MOE_OUTER_BATCH_AXIS_NAMES, None, None, "expert", None),
    "oegcm": PartitionSpec(MOE_OUTER_BATCH_AXIS_NAMES, "expert", None, None, "model"),
    "oegcM": PartitionSpec(MOE_OUTER_BATCH_AXIS_NAMES, "expert", None, None, None),
    "ogecm": PartitionSpec(MOE_OUTER_BATCH_AXIS_NAMES, None, "expert", None, "model"),
    "ogecM": PartitionSpec(MOE_OUTER_BATCH_AXIS_NAMES, None, "expert", None, None),
    "oegch": PartitionSpec(MOE_OUTER_BATCH_AXIS_NAMES, "expert", None, None, "model"),
}

def _topkgather_to_topk(output, top_k, cf):
    tok_perm_idx, expert_index, exp_aff_mask = output.combine_tensor

    O, G, S, _ = tok_perm_idx.shape
    E = exp_aff_mask.shape[-1]

    expert_cap = jnp.int32(S*cf/E)

    exp_aff = jnp.take_along_axis(exp_aff_mask, expert_index, axis=-1)

    base = jnp.zeros((O, G, S, E * expert_cap), dtype=exp_aff_mask.dtype)

    idx_O, idx_G, idx_S = jnp.meshgrid(
        jnp.arange(O), 
        jnp.arange(G), 
        jnp.arange(S), 
        indexing='ij'
    )

    output_tensor = base.at[idx_O[..., None], idx_G[..., None], idx_S[..., None], tok_perm_idx].add(exp_aff)
    output_tensor = output_tensor.reshape(O, G, S, E, expert_cap)

    dispatch_tensor = output_tensor.astype(bool)

    return TopKGatingGather.Output(
        combine_tensor=output_tensor,
        dispatch_tensor=dispatch_tensor,
        load_balance_loss=output.load_balance_loss,
        router_z_loss=output.router_z_loss
    )

class ModuleConfig():
    def __init__(self, module = None, device = "cpu", layer = None, config=None):
        assert module is not None
<<<<<<< HEAD
        self.module = module.default_config().set(name="test")
        if config:
            for k in config:
                setattr(self.module, k, config[k])
=======
        model_param_init = DefaultInitializer.default_config().set(
            init_by_param_name={
                PARAM_REGEXP_WEIGHT: WeightInitializer.default_config().set(
                    fan="fan_in", distribution="normal"
                )
            }
        )
        self.module = module.default_config().set(name="test",
                                                  dtype=dtype,
                                                  param_init=model_param_init,)
>>>>>>> 95f090e9
        self.device = device
        self.layer = layer # None for topk, else "MoE"

class TestConfig():
    def __init__(self, test: ModuleConfig, golden: ModuleConfig = None, 
                 input_shape: tuple = None, loss_fn = None, conv_output = None, 
                 mesh_spec: dict = None, prefix = None):
        self.test = test
        self.golden = golden if golden is not None else test
        self.input_shape = input_shape
        self.loss_fn = loss_fn
        self.conv_output = conv_output
        self.num_devices = None 

        self.mesh_spec=mesh_spec
        
        self.prefix = prefix

        self.mesh_test = None 
        self.mesh_golden = None
        self.test_inputs = dict() 
        self.golden_inputs = dict()  
        self.out_shard_test = None
        self.out_shard_golden = None
        
    def init(self):
        self.mesh_dims = self.get_mesh_from_spec(self.mesh_spec)
        if self.test.layer == "MoE":
            self.set_outer_batch()
        self.instantiate_modules_with_mesh() 

        self.random_inputs_with_mesh()
        #specify empty outsharding for jax.jit because we transfer tensors to host and compare
        out_pspec = PartitionSpec()  
        self.out_shard_test = NamedSharding(mesh=self.mesh_test, spec = out_pspec) 
        self.out_shard_golden = NamedSharding(mesh=self.mesh_golden, spec = out_pspec)

    def get_mesh_from_spec(self, mesh_spec):  
        mesh = mesh_shape_from_axes(**mesh_spec)
        mesh = infer_mesh_shape(mesh, num_devices=self.num_devices) 
        self.num_devices = math.prod(mesh)
        return mesh 

    def set_outer_batch(self):
        outer_batch = get_outer_batch_from_mesh(MESH_AXIS_NAMES, MOE_OUTER_BATCH_AXIS_NAMES, self.mesh_dims)
        setattr(self.test.module, "outer_batch", outer_batch)
        setattr(self.golden.module, "outer_batch", outer_batch)

<<<<<<< HEAD
    def instantiate_modules_with_mesh(self):
        device_type = self.test.device
        devices = jax.devices(device_type)[:self.num_devices]
        self.mesh_test = Mesh(mesh_utils.create_device_mesh(self.mesh_dims, devices=devices), MESH_AXIS_NAMES)
        with jax.default_device(jax.devices('cpu')[0]):
            with self.mesh_test: 
                self.test_layer  = self.test.module.instantiate(parent=None) 
                self.test_state  = self.test_layer.initialize_parameters_recursively(prng_key=jax.random.PRNGKey(123)) 

        device_type = self.golden.device
        devices = jax.devices(device_type)[:self.num_devices]
        self.mesh_golden = Mesh(mesh_utils.create_device_mesh(self.mesh_dims, devices=devices), MESH_AXIS_NAMES)
        with jax.default_device(jax.devices('cpu')[0]):
            with self.mesh_golden: 
                self.golden_layer  = self.golden.module.instantiate(parent=None) 
                self.golden_state  = self.golden_layer.initialize_parameters_recursively(prng_key=jax.random.PRNGKey(123)) 
=======
    def instantiate_modules_with_mesh(self): 

        print("Instantiating modules with mesh")
        device_type = self.golden.device
        devices = jax.devices(device_type)[:self.num_devices]
        print("Golden devices: ", devices)
        self.mesh_golden = Mesh(mesh_utils.create_device_mesh(self.mesh_dims, devices=devices), MESH_AXIS_NAMES) 
        with self.mesh_golden: 
            self.golden_layer  = self.golden.module.instantiate(parent=None) 
            golden_param_specs = self.golden_layer.create_parameter_specs_recursively() 
            golden_param_partition_specs = jax.tree.map(lambda spec: spec.sharding, golden_param_specs) 
            
            def _init_state(prng_key):
                params = self.golden_layer.initialize_parameters_recursively(prng_key)
                return params
            init_fn = jax.jit(_init_state, in_shardings=(None,), out_shardings=golden_param_partition_specs)
            
            self.golden_state = init_fn(jax.random.PRNGKey(123))
            self.golden_state = cast_floats(self.golden_state, to_dtype=self.golden.dtype)
            # TODO: Currently bf16 seeing expert index mismatch with f32. Setting routing to f32.
            self.golden_state['gate_weight'] = self.golden_state['gate_weight'].astype(jnp.float32)

        golden_state_cpu = jax.device_get(self.golden_state)

        device_type = self.test.device
        devices = jax.devices(device_type)[:self.num_devices]
        print("Test devices: ", devices)
        self.mesh_test = Mesh(mesh_utils.create_device_mesh(self.mesh_dims, devices=devices), MESH_AXIS_NAMES) 
        with self.mesh_test:
            self.test_layer  = self.test.module.instantiate(parent=None) 
            test_param_specs = self.test_layer.create_parameter_specs_recursively()
            test_param_partition_specs = jax.tree.map(lambda spec: spec.sharding, test_param_specs)
            
            if self.test.module == self.golden.module:
                print("Using golden state parameters")
                self.test_state = {}
                for key, value in golden_state_cpu.items():
                    # print(f"Transferring and sharding {key} to test devices...")
                    # First put on a single device
                    self.test_state[key] = jax.device_put(value, test_param_partition_specs[key])
            else:
                def _init_state(prng_key):
                    return self.test_layer.initialize_parameters_recursively(prng_key)
                init_fn = jax.jit(_init_state, in_shardings=(None,), out_shardings=test_param_partition_specs)
                self.test_state = init_fn(jax.random.PRNGKey(123)) 
            
            # self.test_state = init_fn(jax.random.PRNGKey(123))
            self.test_state = cast_floats(self.test_state, to_dtype=self.test.dtype)
            # TODO: Currently bf16 seeing expert index mismatch with f32. Setting routing to f32.
            self.test_state['gate_weight'] = self.test_state['gate_weight'].astype(jnp.float32)

    def random_inputs_with_mesh(self): 
>>>>>>> 95f090e9

    def random_inputs_with_mesh(self):
        input_key = 'inputs' if self.test.layer == "MoE" else 'logits'
        pspec = PartitionSpec(('data','fsdp'), None, 'model') if self.test.layer == "MoE" else PartitionSpec() 

        in_shard_test = NamedSharding(mesh=self.mesh_test, spec = pspec) 
        in_shard_golden = NamedSharding(mesh=self.mesh_golden, spec = pspec)

        with jax.default_device(jax.devices("cpu")[0]):    # create tensors on host to avoid OOM  
            inputs = jax.random.uniform(jax.random.PRNGKey(1), shape=self.input_shape) 
        
        inputs = jax.device_get(inputs)   # device_put seg-faults without this 
        self.test_inputs[input_key] = jax.device_put(inputs, in_shard_test)
        self.golden_inputs[input_key] = jax.device_put(inputs, in_shard_golden)

class TestConfigBuilder:
    def __init__(self):
        self.reset()
    
    def reset(self):
        self.params = {
            "batch_size": 1,
            "seq_len": 32,
            "input_dim": 4,
            "hidden_dim": 4,
            "num_experts": 4,
            "top_k" : 2,
            "num_groups": 1,
            "outer_batch": 1,
            "expert_capacity": 1000,
            "train_capacity_factor": None,
            "use_blockwise_kernel": False,
            "mesh_spec": {}   # dict with keys from MESH_AXIS_NAMES, empty for single core test
        }
        return self
    
    def with_dimensions(self, batch_size, seq_len, input_dim, dtype=jnp.float32):
        # Only two data types currently supported
        if dtype == 'bfloat16':
            dtype = jnp.bfloat16

        self.params.update({
            "batch_size": batch_size,
            "seq_len": seq_len,
            "input_dim": input_dim,
            "dtype": dtype
        })
        return self
    
    def with_expert_settings(self, hidden_dim, outer_batch, num_groups, num_experts, expert_capacity, train_capacity_factor=None, use_blockwise_kernel=False, block_size=None):
        self.params.update({
            "hidden_dim": hidden_dim,
            "outer_batch" : outer_batch,
            "num_groups": num_groups,
            "num_experts": num_experts,
            "expert_capacity": expert_capacity,
            "train_capacity_factor": train_capacity_factor,
            "use_blockwise_kernel": use_blockwise_kernel,
            "block_size": block_size,
            "activation": ("nn.silu", "linear"),
        })
        return self
    
    def with_mesh_settings(self, mesh_spec):
        self.params.update({
            "mesh_spec": mesh_spec
        })
        return self 

    def build_moe_topkgather_setup(self):
        if self.params["use_blockwise_kernel"] is False:
            gating_config = TopKGatingGather.default_config().set(
                    name="gating",
                    expert_capacity=self.params["expert_capacity"],
                    train_capacity_factor=self.params["train_capacity_factor"],
            )
        else:
            gating_config = TopKGatingGatherBlockwise.default_config().set(
                    name="gating",
                    expert_capacity=self.params["expert_capacity"],
                    train_capacity_factor=self.params["train_capacity_factor"],
                    block_size=self.params["block_size"],
            )
        
        return {
            "input_dim": self.params["input_dim"],
            "hidden_dim": self.params["hidden_dim"],
            "num_experts": self.params["num_experts"],
            "num_groups": self.params["num_groups"],
            "outer_batch": self.params["outer_batch"],
            "dim_to_mesh_axis_map": MOE_DIM_TO_MESH_AXIS_MAP,
            "gating": gating_config,
            # "norm" : RMSNorm.default_config().set(eps=1e-5, forward_dtype=None),
            "dropout" : Dropout.default_config().set(rate=None),
            "stochastic_depth" : StochasticDepth.default_config().set(rate=None),
            "activation": self.params["activation"],
        }
    
    def build_moe_top2_setup(self):
        return {
            "input_dim": self.params["input_dim"],
            "hidden_dim": self.params["hidden_dim"],
            "num_experts": self.params["num_experts"],
            "num_groups": self.params["num_groups"],
            "outer_batch": self.params["outer_batch"],
            "dim_to_mesh_axis_map": MOE_DIM_TO_MESH_AXIS_MAP,
            "gating": TopKGating.default_config().set(
                name="gating",
                top_k=self.params["top_k"],
                train_capacity_factor=self.params["train_capacity_factor"]
            ),
            "activation": self.params["activation"],
        }
    
    def build_gating_setup(self, gating_class=Top2Gating):
        
        x = {
            "expert_capacity": self.params["expert_capacity"],
            "num_experts": self.params["num_experts"],
            "train_capacity_factor": self.params["train_capacity_factor"],
        }
        if gating_class == TopKGatingGatherBlockwise:
            x["block_size"] = self.params["block_size"]
        return x
            
    def build_moe_layer_config(self, test_device="neuron"):
        return TestConfig(
            test=ModuleConfig(TransformerFeedForwardMoE, test_device, "MoE", config=self.build_moe_topkgather_setup()),
            golden=ModuleConfig(TransformerFeedForwardMoE, test_device, "MoE", config=self.build_moe_top2_setup()),
            input_shape=(self.params["batch_size"], self.params["seq_len"], self.params["input_dim"]),
            loss_fn=lambda x: x.mean(),
            mesh_spec=self.params["mesh_spec"],
            prefix="_moe"
        )

    def build_gating_layer_config(self, test_device="neuron", conv_output=True):
        seq_len = (self.params["batch_size"]*self.params["seq_len"])//(self.params["outer_batch"] * self.params["num_groups"])
        test_gating_class = TopKGatingGatherBlockwise if self.params["use_blockwise_kernel"] else TopKGatingGather
        conv_output=partial(_topkgather_to_topk, expert_cap=self.params["expert_capacity"]) if conv_output else None
        return TestConfig(
            test=ModuleConfig(test_gating_class, test_device, layer=None, config=self.build_gating_setup(gating_class=test_gating_class)),
            golden=ModuleConfig(Top2Gating, "cpu", layer=None, config=self.build_gating_setup(gating_class=Top2Gating)),
            input_shape=(self.params["outer_batch"], self.params["num_groups"], seq_len, self.params["num_experts"]),
            conv_output=conv_output,
            loss_fn=lambda x: x.load_balance_loss,
            mesh_spec=self.params["mesh_spec"],
            prefix="_gating"
        )
    
    def build_test_configs_unit(self):
        test_configs = [] 
<<<<<<< HEAD
        test_configs.append(self.build_moe_layer_config(test_device="cpu"))
=======
        test_configs.append(
            TestConfig(
                setup=[
                    self.build_moe_topkgather_setup(),
                    self.build_moe_topkgather_setup()
                ],
                test=ModuleConfig(TransformerFeedForwardMoE, "neuron", "MoE", self.params['dtype']),
                golden=ModuleConfig(TransformerFeedForwardMoE, "cpu", "MoE", self.params['dtype']),
                input_shape=(self.params["batch_size"], self.params["seq_len"], self.params["input_dim"]),
                loss_fn=lambda x: jnp.mean(x)*1e2,
                mesh_spec=self.params["mesh_spec"],
                prefix="_moe")
            )
>>>>>>> 95f090e9
        if not self.params["mesh_spec"]: # gating tests only for single-core config
            test_configs.append(self.build_gating_layer_config(test_device="cpu"))
        return test_configs
        
    def build_test_configs_integ(self):
        test_configs = [] 
<<<<<<< HEAD
        test_configs.append(self.build_moe_layer_config())
=======
        test_configs.append(
            TestConfig(
                setup=[
                    self.build_moe_topkgather_setup(),
                    self.build_moe_top2_setup()
                ],
                test=ModuleConfig(TransformerFeedForwardMoE, "cpu", "MoE", self.params['dtype']),
                golden=ModuleConfig(TransformerFeedForwardMoE, "cpu", "MoE", self.params['dtype']),
                input_shape=(self.params["batch_size"], self.params["seq_len"], self.params["input_dim"]),
                loss_fn=lambda x: jnp.mean(x)*1e2,
                mesh_spec=self.params["mesh_spec"],
                prefix="_moe"
                )
            )
>>>>>>> 95f090e9
        if not self.params["mesh_spec"]: # gating tests only for single-core config
            test_configs.append(self.build_gating_layer_config())
            # does conv_output need to be removed for neuron
        return test_configs

    def build_grid_space(self):
        # Grid space for testing: Presubmit

        grid_space = []

        # Custom Configs
        # b s i h e top_k g ob cf mesh dtype
        
        # 12B Configs
        Mistral12B_base = (16, 4096, 2048, 7168, 8, 2, 2, 1, 2, {"fsdp":-1, "model":4}, "bfloat16")
        grid_space.append(Mistral12B_base)
        Mistral12B_top1 = (16, 4096, 2048, 7168, 8, 1, 2, 1, 2, {"fsdp":-1, "model":4}, "bfloat16")
        grid_space.append(Mistral12B_top1)
        Mistral12B_top4 = (16, 4096, 2048, 7168, 8, 4, 2, 1, 2, {"fsdp":-1, "model":4}, "bfloat16")
        grid_space.append(Mistral12B_top4)
        Mistral12B_8k =  (16, 8192, 2048, 7168, 8, 2, 2, 1, 2, {"fsdp":-1, "model":4}, "bfloat16")
        grid_space.append(Mistral12B_8k)
        Mistral12B_expert1 = (16, 4096, 2048, 7168, 1, 1, 2, 1, 2, {"fsdp":-1, "model":4}, "bfloat16")
        grid_space.append(Mistral12B_expert1)
        Mistral12B_group1 = (16, 4096, 2048, 7168, 8, 2, 1, 1, 2, {"fsdp":-1, "model":4}, "bfloat16")
        grid_space.append(Mistral12B_group1)


        # # 50B Config
        Mistral50B_base = (16, 2048, 4096, 14336, 8, 2, 2, 1, 2, {"fsdp":-1, "model":4}, "bfloat16")
        grid_space.append(Mistral50B_base)

        # # 150B Configs
        Mistral150B_base = (16, 4096, 6144, 15360, 16, 4, 2, 1, 2, {"fsdp":-1, "model":4}, "bfloat16")
        grid_space.append(Mistral150B_base)
        Mistral8x20B_base = (16, 4096, 6144, 16384, 8, 2, 2, 1, 2, {"fsdp":-1, "model":4}, "bfloat16")
        grid_space.append(Mistral8x20B_base)

        return grid_space

    def build_grid_space_12B(self):
        # Grid space for testing
        # batchs =            [1, 4]
        # seqs =              [16, 128]
        # input_dims =        [64]
        # hidden_dims =       [128]
        # num_experts =       [2, 8]
        # num_groups =        [1, 4]
        # outer_batches =     [1, 2]
        # expert_capacities = [2, 1000]
        # mesh_specs       =  [{}, {"fsdp":-1, "model":4}]  #empty spec for single-core

        grid_space = [] 
        # grid_space = list(product(batchs, seqs, input_dims, hidden_dims, num_experts, 
        #                           num_groups, outer_batches, expert_capacities, mesh_specs))

        # Custom Configs
<<<<<<< HEAD
        # b s i h e g ob ec        
        # grid_space.extend([(2, 100, 64, 128, 2, 1, 1, 5)])
        # 
        Mistral8x7B_toy = (2,  256, 1024,  3584, 8, 1, 1, 32, {"fsdp":-1, "model":4})
        grid_space.append(Mistral8x7B_toy) 

        return grid_space

    def build_configs(self, batch, seq, input_dim,  hidden_dim, n_experts, n_groups, out_batch, capacity, mesh_spec, use_blockwise_kernel=False, is_unit=False):
        
        if mesh_spec and batch < 16: # need large batch to parallelize
            batch = batch*16 
        
        capacity_factor = 2 if not capacity else None 

        self.reset()
        self.with_dimensions(batch, seq, input_dim)
        self.with_expert_settings(
=======
        # b s i h e top_k g ob cf mesh dtype

        # 12B Configs
        Mistral12B_base = (16, 4096, 2048, 7168, 8, 2, 2, 1, 2, {"fsdp":-1, "model":4}, "bfloat16")
        grid_space.append(Mistral12B_base)
        Mistral12B_top1 = (16, 4096, 2048, 7168, 8, 1, 2, 1, 2, {"fsdp":-1, "model":4}, "bfloat16")
        grid_space.append(Mistral12B_top1)
        Mistral12B_top4 = (16, 4096, 2048, 7168, 8, 4, 2, 1, 2, {"fsdp":-1, "model":4}, "bfloat16")
        grid_space.append(Mistral12B_top4)
        Mistral12B_seq256 = (16, 256, 2048, 7168, 8, 2, 2, 1, 2, {"fsdp":-1, "model":4}, "bfloat16")
        grid_space.append(Mistral12B_seq256)
        Mistral12B_seq2k = (16, 2048, 2048, 7168, 8, 2, 2, 1, 2, {"fsdp":-1, "model":4}, "bfloat16")
        grid_space.append(Mistral12B_seq2k)
        Mistral12B_seq8k = (16, 8192, 2048, 7168, 8, 2, 2, 1, 2, {"fsdp":-1, "model":4}, "bfloat16")
        grid_space.append(Mistral12B_seq8k)
        Mistral12B_seq16k = (16, 16384, 2048, 7168, 8, 2, 2, 1, 2, {"fsdp":-1, "model":4}, "bfloat16")
        grid_space.append(Mistral12B_seq16k)
        Mistral12B_seq32k = (16, 32768, 2048, 7168, 8, 2, 2, 1, 2, {"fsdp":-1, "model":4}, "bfloat16")
        grid_space.append(Mistral12B_seq32k)
        # Mistral12B_tp8 = (8, 4096, 2048, 7168, 8, 2, 2, 1, 2, {"fsdp":-1, "model":8}, "bfloat16")
        # grid_space.append(Mistral12B_tp8)
        Mistral12B_tp16 = (4, 4096, 2048, 7168, 8, 2, 2, 1, 2, {"fsdp":-1, "model":16}, "bfloat16")
        grid_space.append(Mistral12B_tp16)
        # Mistral12B_tp32 = (2, 4096, 2048, 7168, 8, 2, 2, 1, 2, {"fsdp":-1, "model":32}, "bfloat16")
        # grid_space.append(Mistral12B_tp32)
        Mistal8B_tp64 = (1, 4096, 2048, 7168, 8, 2, 2, 1, 2, {"fsdp":-1, "model":64}, "bfloat16")
        grid_space.append(Mistal8B_tp64)
        Mistral12B_expert1 = (16, 4096, 2048, 7168, 1, 2, 2, 1, 2, {"fsdp":-1, "model":4}, "bfloat16")
        grid_space.append(Mistral12B_expert1)
        Mistral12B_expert7 = (16, 4096, 2048, 7168, 7, 2, 2, 1, 2, {"fsdp":-1, "model":4}, "bfloat16")
        grid_space.append(Mistral12B_expert7)
        Mistral12B_group1 = (16, 4096, 2048, 7168, 8, 2, 1, 1, 2, {"fsdp":-1, "model":4}, "bfloat16")
        grid_space.append(Mistral12B_group1)
        Mistal8B_group4 = (16, 4096, 2048, 7168, 8, 2, 4, 1, 2, {"fsdp":-1, "model":4}, "bfloat16")
        grid_space.append(Mistal8B_group4)

        return grid_space

    def build_grid_space_50B(self):
        # Grid space for testing

        grid_space = []

        # Custom Configs
        # b s i h e top_k g ob cf mesh dtype

        # 50B Configs
        Mistral50B_base = (16, 4096, 4096, 14336, 8, 2, 2, 1, 2, {"fsdp":-1, "model":4}, "bfloat16")
        grid_space.append(Mistral50B_base)
        Mistral50B_top1 = (16, 4096, 4096, 14336, 8, 1, 2, 1, 2, {"fsdp":-1, "model":4}, "bfloat16")
        grid_space.append(Mistral50B_top1)
        Mistral50B_top4 = (16, 4096, 4096, 14336, 8, 4, 2, 1, 2, {"fsdp":-1, "model":4}, "bfloat16")
        grid_space.append(Mistral50B_top4)
        Mistral50B_seq256 = (16, 256, 4096, 14336, 8, 2, 2, 1, 2, {"fsdp":-1, "model":4}, "bfloat16")
        grid_space.append(Mistral50B_seq256)
        Mistral50B_seq2k = (16, 2048, 4096, 14336, 8, 2, 2, 1, 2, {"fsdp":-1, "model":4}, "bfloat16")
        grid_space.append(Mistral50B_seq2k)
        Mistral50B_seq8k = (16, 8192, 4096, 14336, 8, 2, 2, 1, 2, {"fsdp":-1, "model":4}, "bfloat16")
        grid_space.append(Mistral50B_seq8k)
        Mistral50B_seq16k = (16, 16384, 4096, 14336, 8, 2, 2, 1, 2, {"fsdp":-1, "model":4}, "bfloat16")
        grid_space.append(Mistral50B_seq16k)
        Mistral50B_seq32k = (16, 32768, 4096, 14336, 8, 2, 2, 1, 2, {"fsdp":-1, "model":4}, "bfloat16")
        grid_space.append(Mistral50B_seq32k)
        # Mistral50B_tp8 = (8, 4096, 4096, 14336, 8, 2, 2, 1, 2, {"fsdp":-1, "model":8}, "bfloat16")
        # grid_space.append(Mistral50B_tp8)
        Mistral50B_tp16 = (4, 4096, 4096, 14336, 8, 2, 2, 1, 2, {"fsdp":-1, "model":16}, "bfloat16")
        grid_space.append(Mistral50B_tp16)
        # Mistral50B_tp32 = (2, 4096, 4096, 14336, 8, 2, 2, 1, 2, {"fsdp":-1, "model":32}, "bfloat16")
        # grid_space.append(Mistral50B_tp32)
        Mistal50B_tp64 = (1, 4096, 4096, 14336, 8, 2, 2, 1, 2, {"fsdp":-1, "model":64}, "bfloat16")
        grid_space.append(Mistal50B_tp64)


        return grid_space

    def build_grid_space_150B(self):

        grid_space = []
        # Custom Configs
        # b s i h e top_k g ob cf mesh dtype

        Mistral150B_base = (16, 4096, 6144, 15360, 16, 4, 2, 1, 2, {"fsdp":-1, "model":4}, "bfloat16")
        grid_space.append(Mistral150B_base)
        Mistral150B_top1 = (16, 4096, 6144, 15360, 16, 1, 2, 1, 2, {"fsdp":-1, "model":4}, "bfloat16")
        grid_space.append(Mistral150B_top1)
        Mistral150B_top2 = (16, 4096, 6144, 15360, 16, 2, 2, 1, 2, {"fsdp":-1, "model":4}, "bfloat16") # 2 experts
        grid_space.append(Mistral150B_top2)
        Mistral150B_seq256 = (16, 256, 6144, 15360, 16, 4, 2, 1, 2, {"fsdp":-1, "model":4}, "bfloat16")
        grid_space.append(Mistral150B_seq256)
        Mistral150B_seq2k = (16, 2048, 6144, 15360, 16, 4, 2, 1, 2, {"fsdp":-1, "model":4}, "bfloat16")
        grid_space.append(Mistral150B_seq2k)
        # Mistral150B_seq8k = (16, 8192, 6144, 15360, 16, 4, 2, 1, 2, {"fsdp":-1, "model":4}, "bfloat16") 
        # grid_space.append(Mistral150B_seq8k)
        # Mistral150B_seq16k = (16, 16384, 6144, 15360, 16, 4, 2, 1, 2, {"fsdp":-1, "model":4}, "bfloat16")
        # grid_space.append(Mistral150B_seq16k)
        # Mistral150B_seq32k = (16, 32768, 6144, 15360, 16, 4, 2, 1, 2, {"fsdp":-1, "model":4}, "bfloat16")
        # grid_space.append(Mistral150B_seq32k)
        Mistral150B_tp16 = (4, 4096, 6144, 15360, 16, 4, 2, 1, 2, {"fsdp":-1, "model":16}, "bfloat16")
        grid_space.append(Mistral150B_tp16)
        Mistral150B_tp64 = (1, 4096, 6144, 15360, 16, 4, 2, 1, 2, {"fsdp":-1, "model":64}, "bfloat16")
        grid_space.append(Mistral150B_tp64)
        Mistral8x20B_base = (16, 4096, 6144, 16384, 8, 2, 2, 1, 2, {"fsdp":-1, "model":4}, "bfloat16")
        grid_space.append(Mistral8x20B_base)

        return grid_space

    
def get_training_configs(is_unit: bool = False):

    builder = TestConfigBuilder()

    test_suite = os.environ.get("TEST_SUITE", 'presubmit').lower()
    if test_suite == 'presubmit':
        grid_space = builder.build_grid_space()
    elif test_suite == '12b':
        grid_space = builder.build_grid_space_12B()
    elif test_suite == '50b':
        grid_space = builder.build_grid_space_50B()
    elif test_suite == '150b':
        grid_space = builder.build_grid_space_150B()
    else:
        raise ValueError(f"Unknown test suite: {test_suite}")

    test_configs = []
    for (batch, seq, input_dim,  hidden_dim, n_experts, top_k, n_groups,
         out_batch, capacity_factor, mesh_spec, dtype) in grid_space[:1]:
        
        
        config = builder.reset()
        config = config.with_dimensions(batch, seq, input_dim, dtype)
        config = config.with_expert_settings(
>>>>>>> 95f090e9
            hidden_dim,
            out_batch,
            n_groups,
            n_experts,
            expert_capacity=capacity,
            use_blockwise_kernel=use_blockwise_kernel,
            train_capacity_factor=capacity_factor
        )
        self.with_mesh_settings(mesh_spec)
        if is_unit:
            configs = self.build_test_configs_unit()
        else:
            configs = self.build_test_configs_integ()
        return configs
    
def get_training_configs(is_unit: bool = False):
    builder = TestConfigBuilder()

    test_configs = []

<<<<<<< HEAD
    for (batch, seq, input_dim,  hidden_dim, n_experts, n_groups, out_batch, capacity, mesh_spec) in builder.build_grid_space():
        if batch % out_batch != 0:
            continue
        config = builder.build_configs(batch, seq, input_dim,  hidden_dim, n_experts, n_groups, out_batch, capacity, mesh_spec, is_unit=is_unit)
        name = f"MoE_b{batch}_s{seq}_i{input_dim}_h{hidden_dim}_e{n_experts}_g{n_groups}_ob{out_batch}_ec{capacity}_mesh{mesh_spec}"
=======
        name = f"MoE_b{batch}_s{seq}_i{input_dim}_h{hidden_dim}_e{n_experts}_topk{top_k}_g{n_groups}_ob{out_batch}_ec{capacity_factor}_mesh{mesh_spec}_dtype_{dtype}"
>>>>>>> 95f090e9
        test_configs.extend([(name + cfg.prefix, cfg) for cfg in config])

    return test_configs

class ModuleTester:
    def _fwd_call(self, layer, state, inputs):
        return F(
                layer,
                is_training=True,
                prng_key=jax.random.PRNGKey(123),
                state=state,
                inputs=inputs,
        )

    def _test_fwd_internal(self, cfg, assert_outputs=True):
        cfg.init()
        @partial(jax.jit, out_shardings=cfg.out_shard_test) # cannot specify both backend and sharding together
        def test_fwd_call():
            test_output, _ = self._fwd_call(cfg.test_layer, cfg.test_state, cfg.test_inputs)
            return test_output

        @partial(jax.jit, out_shardings=cfg.out_shard_golden)
        def golden_fwd_call():
            golden_output, _ =  self._fwd_call(cfg.golden_layer, cfg.golden_state, cfg.golden_inputs)
            return golden_output

        with cfg.mesh_test:
            test_output = test_fwd_call()
        # with cfg.mesh_golden:
        #     golden_output = golden_fwd_call()

        # if cfg.conv_output != None:
        #     test_output = cfg.conv_output(test_output)
        
        # Transfer results to CPU before comparison
        # if assert_outputs:
        #     self.assertNestedAllClose(jax.device_get(test_output), jax.device_get(golden_output))

    def _test_bwd_internal(self, cfg):
        cfg.init()
        @partial(jax.jit, out_shardings=cfg.out_shard_test)
        def test_bwd_call():
            def loss_fn(state):
                test_output, _ = self._fwd_call(cfg.test_layer, state, cfg.test_inputs)
                return cfg.loss_fn(test_output)
            
            loss, grads = jax.value_and_grad(loss_fn, has_aux=False)(cfg.test_state)
            return  loss, grads

        @partial(jax.jit, out_shardings=cfg.out_shard_golden)
        def golden_bwd_call():
            def loss_fn(state):
                golden_output, _ = self._fwd_call(cfg.golden_layer, state, cfg.golden_inputs)
                return cfg.loss_fn(golden_output)
            
            loss, grads = jax.value_and_grad(loss_fn, has_aux=False)(cfg.golden_state)
            return loss, grads

        with cfg.mesh_test:
            test_loss, test_grads = test_bwd_call()
        with cfg.mesh_golden:
             golden_loss, golden_grads = golden_bwd_call()

        # Transfer results to CPU before comparison
        test_loss = jax.tree_map(jax.device_get, test_loss)
        golden_loss = jax.tree_map(jax.device_get, golden_loss)
        test_grads = jax.tree_map(jax.device_get, test_grads)
        golden_grads = jax.tree_map(jax.device_get, golden_grads)
        
        self.assertNestedAllClose(test_loss, golden_loss)
        self.assertNestedAllClose(test_grads, golden_grads)<|MERGE_RESOLUTION|>--- conflicted
+++ resolved
@@ -15,13 +15,11 @@
 import jax.numpy as jnp
 from jax.experimental import mesh_utils
 from jax.sharding import NamedSharding, Mesh
-from axlearn.common.module import functional as F
+
 from axlearn.common.mixture_of_experts import (
     TopKGating,
-    Top2Gating,
     TransformerFeedForwardMoE,
     TopKGatingGather,
-    TopKGatingGatherBlockwise,
     get_outer_batch_from_mesh
 )
 
@@ -30,14 +28,11 @@
     StochasticDepth,
     RMSNorm,
 )
-# jax.config.update('jax_platform_name', 'cpu')
+jax.config.update('jax_platform_name', 'cpu')
 from axlearn.common.utils import PartitionSpec, infer_mesh_shape, cast_floats
 from axlearn.experiments.text.gpt.common import MESH_AXIS_NAMES, mesh_shape_from_axes
-<<<<<<< HEAD
-=======
 from axlearn.common.param_init import PARAM_REGEXP_WEIGHT, DefaultInitializer, WeightInitializer
 from axlearn.experiments.text.gpt.envy import MOE_OUTER_BATCH_AXIS_NAMES, MOE_DIM_TO_MESH_AXIS_MAP
->>>>>>> 95f090e9
 
 # FP32 test tolerances
 TEST_TOLS_FP32 = {
@@ -50,65 +45,9 @@
     "rtol": 1e-2,
 }
 
-MOE_OUTER_BATCH_AXIS_NAMES = ("data", "fsdp")
-
-MOE_DIM_TO_MESH_AXIS_MAP = {
-    "me": PartitionSpec(None, None),
-    "emh": PartitionSpec("expert", "fsdp", "model"),
-    "ehm": PartitionSpec("expert", "model", "fsdp"),
-    "ogsm": PartitionSpec(MOE_OUTER_BATCH_AXIS_NAMES, "expert", None, "model"),
-    "ogsM": PartitionSpec(MOE_OUTER_BATCH_AXIS_NAMES, "expert", None, None),
-    "ogse": PartitionSpec(MOE_OUTER_BATCH_AXIS_NAMES, "expert", None, None),
-    "ogec": PartitionSpec(MOE_OUTER_BATCH_AXIS_NAMES, "expert", None, None),
-    # Dispatch and combine tensors.
-    "ogsec": PartitionSpec(MOE_OUTER_BATCH_AXIS_NAMES, None, None, "expert", None),
-    "oegcm": PartitionSpec(MOE_OUTER_BATCH_AXIS_NAMES, "expert", None, None, "model"),
-    "oegcM": PartitionSpec(MOE_OUTER_BATCH_AXIS_NAMES, "expert", None, None, None),
-    "ogecm": PartitionSpec(MOE_OUTER_BATCH_AXIS_NAMES, None, "expert", None, "model"),
-    "ogecM": PartitionSpec(MOE_OUTER_BATCH_AXIS_NAMES, None, "expert", None, None),
-    "oegch": PartitionSpec(MOE_OUTER_BATCH_AXIS_NAMES, "expert", None, None, "model"),
-}
-
-def _topkgather_to_topk(output, top_k, cf):
-    tok_perm_idx, expert_index, exp_aff_mask = output.combine_tensor
-
-    O, G, S, _ = tok_perm_idx.shape
-    E = exp_aff_mask.shape[-1]
-
-    expert_cap = jnp.int32(S*cf/E)
-
-    exp_aff = jnp.take_along_axis(exp_aff_mask, expert_index, axis=-1)
-
-    base = jnp.zeros((O, G, S, E * expert_cap), dtype=exp_aff_mask.dtype)
-
-    idx_O, idx_G, idx_S = jnp.meshgrid(
-        jnp.arange(O), 
-        jnp.arange(G), 
-        jnp.arange(S), 
-        indexing='ij'
-    )
-
-    output_tensor = base.at[idx_O[..., None], idx_G[..., None], idx_S[..., None], tok_perm_idx].add(exp_aff)
-    output_tensor = output_tensor.reshape(O, G, S, E, expert_cap)
-
-    dispatch_tensor = output_tensor.astype(bool)
-
-    return TopKGatingGather.Output(
-        combine_tensor=output_tensor,
-        dispatch_tensor=dispatch_tensor,
-        load_balance_loss=output.load_balance_loss,
-        router_z_loss=output.router_z_loss
-    )
-
 class ModuleConfig():
-    def __init__(self, module = None, device = "cpu", layer = None, config=None):
+    def __init__(self, module = None, device = "cpu", layer = None, dtype = jnp.float32):
         assert module is not None
-<<<<<<< HEAD
-        self.module = module.default_config().set(name="test")
-        if config:
-            for k in config:
-                setattr(self.module, k, config[k])
-=======
         model_param_init = DefaultInitializer.default_config().set(
             init_by_param_name={
                 PARAM_REGEXP_WEIGHT: WeightInitializer.default_config().set(
@@ -119,23 +58,23 @@
         self.module = module.default_config().set(name="test",
                                                   dtype=dtype,
                                                   param_init=model_param_init,)
->>>>>>> 95f090e9
         self.device = device
-        self.layer = layer # None for topk, else "MoE"
+        self.layer = layer # None for top_k, else "MoE"
+        self.dtype = dtype
+        self.tol = TEST_TOLS_FP32 if dtype == jnp.float32 else TEST_TOLS_BF16
 
 class TestConfig():
-    def __init__(self, test: ModuleConfig, golden: ModuleConfig = None, 
+    def __init__(self, setup, test: ModuleConfig, golden: ModuleConfig = None, 
                  input_shape: tuple = None, loss_fn = None, conv_output = None, 
                  mesh_spec: dict = None, prefix = None):
+        self.setup = setup
         self.test = test
         self.golden = golden if golden is not None else test
         self.input_shape = input_shape
         self.loss_fn = loss_fn
         self.conv_output = conv_output
         self.num_devices = None 
-
-        self.mesh_spec=mesh_spec
-        
+        self.mesh_dims = self.get_mesh_from_spec(mesh_spec)
         self.prefix = prefix
 
         self.mesh_test = None 
@@ -143,49 +82,37 @@
         self.test_inputs = dict() 
         self.golden_inputs = dict()  
         self.out_shard_test = None
-        self.out_shard_golden = None
-        
-    def init(self):
-        self.mesh_dims = self.get_mesh_from_spec(self.mesh_spec)
-        if self.test.layer == "MoE":
+        self.out_shard_golden = None        
+
+        for spec, val in setup[0].items():
+            setattr(self.test.module, spec, val)
+
+        for spec, val in setup[1].items():
+            setattr(self.golden.module, spec, val)
+
+        if test.layer == "MoE":
             self.set_outer_batch()
+
+    def instantiate(self):
+                        
         self.instantiate_modules_with_mesh() 
-
         self.random_inputs_with_mesh()
-        #specify empty outsharding for jax.jit because we transfer tensors to host and compare
-        out_pspec = PartitionSpec()  
-        self.out_shard_test = NamedSharding(mesh=self.mesh_test, spec = out_pspec) 
-        self.out_shard_golden = NamedSharding(mesh=self.mesh_golden, spec = out_pspec)
 
     def get_mesh_from_spec(self, mesh_spec):  
+
         mesh = mesh_shape_from_axes(**mesh_spec)
         mesh = infer_mesh_shape(mesh, num_devices=self.num_devices) 
         self.num_devices = math.prod(mesh)
+        print("Inferred mesh: ", mesh)
+
         return mesh 
 
     def set_outer_batch(self):
+
         outer_batch = get_outer_batch_from_mesh(MESH_AXIS_NAMES, MOE_OUTER_BATCH_AXIS_NAMES, self.mesh_dims)
         setattr(self.test.module, "outer_batch", outer_batch)
         setattr(self.golden.module, "outer_batch", outer_batch)
 
-<<<<<<< HEAD
-    def instantiate_modules_with_mesh(self):
-        device_type = self.test.device
-        devices = jax.devices(device_type)[:self.num_devices]
-        self.mesh_test = Mesh(mesh_utils.create_device_mesh(self.mesh_dims, devices=devices), MESH_AXIS_NAMES)
-        with jax.default_device(jax.devices('cpu')[0]):
-            with self.mesh_test: 
-                self.test_layer  = self.test.module.instantiate(parent=None) 
-                self.test_state  = self.test_layer.initialize_parameters_recursively(prng_key=jax.random.PRNGKey(123)) 
-
-        device_type = self.golden.device
-        devices = jax.devices(device_type)[:self.num_devices]
-        self.mesh_golden = Mesh(mesh_utils.create_device_mesh(self.mesh_dims, devices=devices), MESH_AXIS_NAMES)
-        with jax.default_device(jax.devices('cpu')[0]):
-            with self.mesh_golden: 
-                self.golden_layer  = self.golden.module.instantiate(parent=None) 
-                self.golden_state  = self.golden_layer.initialize_parameters_recursively(prng_key=jax.random.PRNGKey(123)) 
-=======
     def instantiate_modules_with_mesh(self): 
 
         print("Instantiating modules with mesh")
@@ -238,21 +165,51 @@
             self.test_state['gate_weight'] = self.test_state['gate_weight'].astype(jnp.float32)
 
     def random_inputs_with_mesh(self): 
->>>>>>> 95f090e9
-
-    def random_inputs_with_mesh(self):
+
         input_key = 'inputs' if self.test.layer == "MoE" else 'logits'
-        pspec = PartitionSpec(('data','fsdp'), None, 'model') if self.test.layer == "MoE" else PartitionSpec() 
+        pspec = PartitionSpec(('data','fsdp'), 'model', None) if self.test.layer == "MoE" else PartitionSpec() # seq-parallel inputs
 
         in_shard_test = NamedSharding(mesh=self.mesh_test, spec = pspec) 
         in_shard_golden = NamedSharding(mesh=self.mesh_golden, spec = pspec)
-
+        
+        print(self.input_shape) 
         with jax.default_device(jax.devices("cpu")[0]):    # create tensors on host to avoid OOM  
-            inputs = jax.random.uniform(jax.random.PRNGKey(1), shape=self.input_shape) 
+            inputs = jax.random.uniform(jax.random.PRNGKey(1), shape=self.input_shape, dtype=self.test.dtype) 
         
         inputs = jax.device_get(inputs)   # device_put seg-faults without this 
         self.test_inputs[input_key] = jax.device_put(inputs, in_shard_test)
         self.golden_inputs[input_key] = jax.device_put(inputs, in_shard_golden)
+
+def _topkgather_to_topk(output, top_k, cf):
+    tok_perm_idx, expert_index, exp_aff_mask = output.combine_tensor
+
+    O, G, S, _ = tok_perm_idx.shape
+    E = exp_aff_mask.shape[-1]
+
+    expert_cap = jnp.int32(S*cf/E)
+
+    exp_aff = jnp.take_along_axis(exp_aff_mask, expert_index, axis=-1)
+
+    base = jnp.zeros((O, G, S, E * expert_cap), dtype=exp_aff_mask.dtype)
+
+    idx_O, idx_G, idx_S = jnp.meshgrid(
+        jnp.arange(O), 
+        jnp.arange(G), 
+        jnp.arange(S), 
+        indexing='ij'
+    )
+
+    output_tensor = base.at[idx_O[..., None], idx_G[..., None], idx_S[..., None], tok_perm_idx].add(exp_aff)
+    output_tensor = output_tensor.reshape(O, G, S, E, expert_cap)
+
+    dispatch_tensor = output_tensor.astype(bool)
+
+    return TopKGatingGather.Output(
+        combine_tensor=output_tensor,
+        dispatch_tensor=dispatch_tensor,
+        load_balance_loss=output.load_balance_loss,
+        router_z_loss=output.router_z_loss
+    )
 
 class TestConfigBuilder:
     def __init__(self):
@@ -268,37 +225,33 @@
             "top_k" : 2,
             "num_groups": 1,
             "outer_batch": 1,
-            "expert_capacity": 1000,
-            "train_capacity_factor": None,
-            "use_blockwise_kernel": False,
+            "train_capacity_factor": 2,
             "mesh_spec": {}   # dict with keys from MESH_AXIS_NAMES, empty for single core test
         }
         return self
     
-    def with_dimensions(self, batch_size, seq_len, input_dim, dtype=jnp.float32):
+    def with_dimensions(self, batch_size, seq_len, input_dim, dtype):
         # Only two data types currently supported
+        _dtype = jnp.float32
         if dtype == 'bfloat16':
-            dtype = jnp.bfloat16
+            _dtype = jnp.bfloat16
 
         self.params.update({
             "batch_size": batch_size,
             "seq_len": seq_len,
             "input_dim": input_dim,
-            "dtype": dtype
+            "dtype": _dtype
         })
         return self
     
-    def with_expert_settings(self, hidden_dim, outer_batch, num_groups, num_experts, expert_capacity, train_capacity_factor=None, use_blockwise_kernel=False, block_size=None):
+    def with_expert_settings(self, hidden_dim, outer_batch, num_groups, num_experts, top_k=2, train_capacity_factor=None):
         self.params.update({
             "hidden_dim": hidden_dim,
             "outer_batch" : outer_batch,
             "num_groups": num_groups,
             "num_experts": num_experts,
-            "expert_capacity": expert_capacity,
-            "train_capacity_factor": train_capacity_factor,
-            "use_blockwise_kernel": use_blockwise_kernel,
-            "block_size": block_size,
-            "activation": ("nn.silu", "linear"),
+            "top_k": top_k,
+            "train_capacity_factor": train_capacity_factor
         })
         return self
     
@@ -307,22 +260,8 @@
             "mesh_spec": mesh_spec
         })
         return self 
-
+    
     def build_moe_topkgather_setup(self):
-        if self.params["use_blockwise_kernel"] is False:
-            gating_config = TopKGatingGather.default_config().set(
-                    name="gating",
-                    expert_capacity=self.params["expert_capacity"],
-                    train_capacity_factor=self.params["train_capacity_factor"],
-            )
-        else:
-            gating_config = TopKGatingGatherBlockwise.default_config().set(
-                    name="gating",
-                    expert_capacity=self.params["expert_capacity"],
-                    train_capacity_factor=self.params["train_capacity_factor"],
-                    block_size=self.params["block_size"],
-            )
-        
         return {
             "input_dim": self.params["input_dim"],
             "hidden_dim": self.params["hidden_dim"],
@@ -330,11 +269,15 @@
             "num_groups": self.params["num_groups"],
             "outer_batch": self.params["outer_batch"],
             "dim_to_mesh_axis_map": MOE_DIM_TO_MESH_AXIS_MAP,
-            "gating": gating_config,
+            "activation": ("nn.silu","linear"),
+            "gating": TopKGatingGather.default_config().set(
+                name="gating",
+                top_k=self.params["top_k"],
+                train_capacity_factor=self.params["train_capacity_factor"]
+            ),
             # "norm" : RMSNorm.default_config().set(eps=1e-5, forward_dtype=None),
             "dropout" : Dropout.default_config().set(rate=None),
-            "stochastic_depth" : StochasticDepth.default_config().set(rate=None),
-            "activation": self.params["activation"],
+            "stochastic_depth" : StochasticDepth.default_config().set(rate=None)
         }
     
     def build_moe_top2_setup(self):
@@ -345,54 +288,26 @@
             "num_groups": self.params["num_groups"],
             "outer_batch": self.params["outer_batch"],
             "dim_to_mesh_axis_map": MOE_DIM_TO_MESH_AXIS_MAP,
+            "activation": ("nn.silu","linear"),
             "gating": TopKGating.default_config().set(
                 name="gating",
                 top_k=self.params["top_k"],
                 train_capacity_factor=self.params["train_capacity_factor"]
-            ),
-            "activation": self.params["activation"],
+            )
         }
     
-    def build_gating_setup(self, gating_class=Top2Gating):
-        
-        x = {
-            "expert_capacity": self.params["expert_capacity"],
+    def build_gating_setup(self):
+        return {
             "num_experts": self.params["num_experts"],
-            "train_capacity_factor": self.params["train_capacity_factor"],
+            "top_k": self.params["top_k"],
+            "train_capacity_factor": self.params["train_capacity_factor"]
         }
-        if gating_class == TopKGatingGatherBlockwise:
-            x["block_size"] = self.params["block_size"]
-        return x
-            
-    def build_moe_layer_config(self, test_device="neuron"):
-        return TestConfig(
-            test=ModuleConfig(TransformerFeedForwardMoE, test_device, "MoE", config=self.build_moe_topkgather_setup()),
-            golden=ModuleConfig(TransformerFeedForwardMoE, test_device, "MoE", config=self.build_moe_top2_setup()),
-            input_shape=(self.params["batch_size"], self.params["seq_len"], self.params["input_dim"]),
-            loss_fn=lambda x: x.mean(),
-            mesh_spec=self.params["mesh_spec"],
-            prefix="_moe"
-        )
-
-    def build_gating_layer_config(self, test_device="neuron", conv_output=True):
+    
+    def build_test_configs_integ(self):
+
         seq_len = (self.params["batch_size"]*self.params["seq_len"])//(self.params["outer_batch"] * self.params["num_groups"])
-        test_gating_class = TopKGatingGatherBlockwise if self.params["use_blockwise_kernel"] else TopKGatingGather
-        conv_output=partial(_topkgather_to_topk, expert_cap=self.params["expert_capacity"]) if conv_output else None
-        return TestConfig(
-            test=ModuleConfig(test_gating_class, test_device, layer=None, config=self.build_gating_setup(gating_class=test_gating_class)),
-            golden=ModuleConfig(Top2Gating, "cpu", layer=None, config=self.build_gating_setup(gating_class=Top2Gating)),
-            input_shape=(self.params["outer_batch"], self.params["num_groups"], seq_len, self.params["num_experts"]),
-            conv_output=conv_output,
-            loss_fn=lambda x: x.load_balance_loss,
-            mesh_spec=self.params["mesh_spec"],
-            prefix="_gating"
-        )
-    
-    def build_test_configs_unit(self):
+
         test_configs = [] 
-<<<<<<< HEAD
-        test_configs.append(self.build_moe_layer_config(test_device="cpu"))
-=======
         test_configs.append(
             TestConfig(
                 setup=[
@@ -406,16 +321,27 @@
                 mesh_spec=self.params["mesh_spec"],
                 prefix="_moe")
             )
->>>>>>> 95f090e9
         if not self.params["mesh_spec"]: # gating tests only for single-core config
-            test_configs.append(self.build_gating_layer_config(test_device="cpu"))
+            test_configs.append(
+            TestConfig(
+                setup=[
+                    self.build_gating_setup(),
+                    self.build_gating_setup()
+                ],
+                test=ModuleConfig(TopKGatingGather, "neuron", dtype=self.params['dtype']),
+                golden=ModuleConfig(TopKGatingGather, "cpu", dtype=self.params['dtype']),
+                input_shape=(self.params["outer_batch"], self.params["num_groups"], seq_len, self.params["num_experts"]),
+                loss_fn=lambda x: x.load_balance_loss,
+                mesh_spec=self.params["mesh_spec"],
+                prefix="_gating")
+            )
         return test_configs
-        
-    def build_test_configs_integ(self):
+
+    def build_test_configs_unit(self):
+
+        seq_len = (self.params["batch_size"]*self.params["seq_len"])//(self.params["outer_batch"] * self.params["num_groups"])
+
         test_configs = [] 
-<<<<<<< HEAD
-        test_configs.append(self.build_moe_layer_config())
-=======
         test_configs.append(
             TestConfig(
                 setup=[
@@ -430,12 +356,24 @@
                 prefix="_moe"
                 )
             )
->>>>>>> 95f090e9
         if not self.params["mesh_spec"]: # gating tests only for single-core config
-            test_configs.append(self.build_gating_layer_config())
-            # does conv_output need to be removed for neuron
+            test_configs.append(
+                TestConfig(
+                    setup=[
+                        self.build_gating_setup(),
+                        self.build_gating_setup()
+                    ],
+                    test=ModuleConfig(TopKGatingGather, "cpu", dtype=self.params['dtype']),
+                    golden=ModuleConfig(TopKGating, "cpu", dtype=self.params['dtype']),
+                    input_shape=(self.params["outer_batch"], self.params["num_groups"], seq_len, self.params["num_experts"]),
+                    conv_output=partial(_topkgather_to_topk, top_k=self.params["top_k"], cf=self.params["train_capacity_factor"]),
+                    loss_fn=lambda x: x.load_balance_loss,
+                    mesh_spec=self.params["mesh_spec"],
+                    prefix="_gating"
+                )
+            )
         return test_configs
-
+    
     def build_grid_space(self):
         # Grid space for testing: Presubmit
 
@@ -473,41 +411,10 @@
 
     def build_grid_space_12B(self):
         # Grid space for testing
-        # batchs =            [1, 4]
-        # seqs =              [16, 128]
-        # input_dims =        [64]
-        # hidden_dims =       [128]
-        # num_experts =       [2, 8]
-        # num_groups =        [1, 4]
-        # outer_batches =     [1, 2]
-        # expert_capacities = [2, 1000]
-        # mesh_specs       =  [{}, {"fsdp":-1, "model":4}]  #empty spec for single-core
-
-        grid_space = [] 
-        # grid_space = list(product(batchs, seqs, input_dims, hidden_dims, num_experts, 
-        #                           num_groups, outer_batches, expert_capacities, mesh_specs))
+
+        grid_space = []
 
         # Custom Configs
-<<<<<<< HEAD
-        # b s i h e g ob ec        
-        # grid_space.extend([(2, 100, 64, 128, 2, 1, 1, 5)])
-        # 
-        Mistral8x7B_toy = (2,  256, 1024,  3584, 8, 1, 1, 32, {"fsdp":-1, "model":4})
-        grid_space.append(Mistral8x7B_toy) 
-
-        return grid_space
-
-    def build_configs(self, batch, seq, input_dim,  hidden_dim, n_experts, n_groups, out_batch, capacity, mesh_spec, use_blockwise_kernel=False, is_unit=False):
-        
-        if mesh_spec and batch < 16: # need large batch to parallelize
-            batch = batch*16 
-        
-        capacity_factor = 2 if not capacity else None 
-
-        self.reset()
-        self.with_dimensions(batch, seq, input_dim)
-        self.with_expert_settings(
-=======
         # b s i h e top_k g ob cf mesh dtype
 
         # 12B Configs
@@ -639,104 +546,20 @@
         config = builder.reset()
         config = config.with_dimensions(batch, seq, input_dim, dtype)
         config = config.with_expert_settings(
->>>>>>> 95f090e9
             hidden_dim,
             out_batch,
             n_groups,
             n_experts,
-            expert_capacity=capacity,
-            use_blockwise_kernel=use_blockwise_kernel,
+            top_k,
             train_capacity_factor=capacity_factor
         )
-        self.with_mesh_settings(mesh_spec)
+        config = config.with_mesh_settings(mesh_spec)
         if is_unit:
-            configs = self.build_test_configs_unit()
+            config = config.build_test_configs_unit()
         else:
-            configs = self.build_test_configs_integ()
-        return configs
-    
-def get_training_configs(is_unit: bool = False):
-    builder = TestConfigBuilder()
-
-    test_configs = []
-
-<<<<<<< HEAD
-    for (batch, seq, input_dim,  hidden_dim, n_experts, n_groups, out_batch, capacity, mesh_spec) in builder.build_grid_space():
-        if batch % out_batch != 0:
-            continue
-        config = builder.build_configs(batch, seq, input_dim,  hidden_dim, n_experts, n_groups, out_batch, capacity, mesh_spec, is_unit=is_unit)
-        name = f"MoE_b{batch}_s{seq}_i{input_dim}_h{hidden_dim}_e{n_experts}_g{n_groups}_ob{out_batch}_ec{capacity}_mesh{mesh_spec}"
-=======
+            config = config.build_test_configs_integ()
+
         name = f"MoE_b{batch}_s{seq}_i{input_dim}_h{hidden_dim}_e{n_experts}_topk{top_k}_g{n_groups}_ob{out_batch}_ec{capacity_factor}_mesh{mesh_spec}_dtype_{dtype}"
->>>>>>> 95f090e9
         test_configs.extend([(name + cfg.prefix, cfg) for cfg in config])
 
-    return test_configs
-
-class ModuleTester:
-    def _fwd_call(self, layer, state, inputs):
-        return F(
-                layer,
-                is_training=True,
-                prng_key=jax.random.PRNGKey(123),
-                state=state,
-                inputs=inputs,
-        )
-
-    def _test_fwd_internal(self, cfg, assert_outputs=True):
-        cfg.init()
-        @partial(jax.jit, out_shardings=cfg.out_shard_test) # cannot specify both backend and sharding together
-        def test_fwd_call():
-            test_output, _ = self._fwd_call(cfg.test_layer, cfg.test_state, cfg.test_inputs)
-            return test_output
-
-        @partial(jax.jit, out_shardings=cfg.out_shard_golden)
-        def golden_fwd_call():
-            golden_output, _ =  self._fwd_call(cfg.golden_layer, cfg.golden_state, cfg.golden_inputs)
-            return golden_output
-
-        with cfg.mesh_test:
-            test_output = test_fwd_call()
-        # with cfg.mesh_golden:
-        #     golden_output = golden_fwd_call()
-
-        # if cfg.conv_output != None:
-        #     test_output = cfg.conv_output(test_output)
-        
-        # Transfer results to CPU before comparison
-        # if assert_outputs:
-        #     self.assertNestedAllClose(jax.device_get(test_output), jax.device_get(golden_output))
-
-    def _test_bwd_internal(self, cfg):
-        cfg.init()
-        @partial(jax.jit, out_shardings=cfg.out_shard_test)
-        def test_bwd_call():
-            def loss_fn(state):
-                test_output, _ = self._fwd_call(cfg.test_layer, state, cfg.test_inputs)
-                return cfg.loss_fn(test_output)
-            
-            loss, grads = jax.value_and_grad(loss_fn, has_aux=False)(cfg.test_state)
-            return  loss, grads
-
-        @partial(jax.jit, out_shardings=cfg.out_shard_golden)
-        def golden_bwd_call():
-            def loss_fn(state):
-                golden_output, _ = self._fwd_call(cfg.golden_layer, state, cfg.golden_inputs)
-                return cfg.loss_fn(golden_output)
-            
-            loss, grads = jax.value_and_grad(loss_fn, has_aux=False)(cfg.golden_state)
-            return loss, grads
-
-        with cfg.mesh_test:
-            test_loss, test_grads = test_bwd_call()
-        with cfg.mesh_golden:
-             golden_loss, golden_grads = golden_bwd_call()
-
-        # Transfer results to CPU before comparison
-        test_loss = jax.tree_map(jax.device_get, test_loss)
-        golden_loss = jax.tree_map(jax.device_get, golden_loss)
-        test_grads = jax.tree_map(jax.device_get, test_grads)
-        golden_grads = jax.tree_map(jax.device_get, golden_grads)
-        
-        self.assertNestedAllClose(test_loss, golden_loss)
-        self.assertNestedAllClose(test_grads, golden_grads)+    return test_configs