# Copyright 2018 The TensorFlow Authors. All Rights Reserved.
# Licensed under the Apache License, Version 2.0 (the "License").
#
# google/praxis:
# Copyright 2022 The Pax Authors.
# Licensed under the Apache License, Version 2.0 (the "License").
"""Utils for tests for mixture_of_experts.py"""
import os
from functools import partial, cache
from itertools import product
import math

import jax
import jax.numpy as jnp
from jax.experimental import mesh_utils
from jax.sharding import NamedSharding, Mesh

from axlearn.common.mixture_of_experts import (
    TopKGating,
    TransformerFeedForwardMoE,
    TopKGatingGather,
    TopKGatingGatherBlockwise,
    get_outer_batch_from_mesh
)

from axlearn.common.layers import (
    Dropout,
    StochasticDepth,
    RMSNorm,
)
#
from axlearn.common.utils import PartitionSpec, infer_mesh_shape, cast_floats
from axlearn.experiments.text.gpt.common import MESH_AXIS_NAMES, mesh_shape_from_axes
from axlearn.common.param_init import PARAM_REGEXP_WEIGHT, DefaultInitializer, WeightInitializer
from axlearn.experiments.text.gpt.envy import MOE_OUTER_BATCH_AXIS_NAMES, MOE_DIM_TO_MESH_AXIS_MAP

# FP32 test tolerances
TEST_TOLS_FP32 = {
    "atol": 5e-4,
    "rtol": 1e-2,
}
# BF16 test tolerances
TEST_TOLS_BF16 = {
    "atol": 5e-2,
    "rtol": 1e-2,
}

def get_mesh_dims_from_spec(mesh_spec):
    mesh = mesh_shape_from_axes(**mesh_spec)
    mesh = infer_mesh_shape(mesh)
    return mesh

def build_name(cfg, invoker_cfg):
    if invoker_cfg['mesh_spec']:
        mesh_str = f"fsdp{invoker_cfg['mesh_spec']['fsdp']}tp{invoker_cfg['mesh_spec']['model']}"
    else:
        mesh_str = ''

    if invoker_cfg['dtype'] == jnp.bfloat16:
        dtype_str = "bf16"
    elif invoker_cfg['dtype'] == jnp.float32:
        dtype_str = "fp32"
    else:
        dtype_str = f"{invoker_cfg['dtype']}"
    if hasattr(cfg, 'gating'):
        # MoE layer
        if hasattr(cfg.gating, 'block_size'):
            block_size_str = f'_blocksize{cfg.gating.block_size}'
        else:
            block_size_str = ''
        return f"MoE_b{invoker_cfg['batch_size']}_s{invoker_cfg['seq_len']}_i{cfg.input_dim}_h{cfg.hidden_dim}_e{cfg.num_experts}_topk{cfg.gating.top_k}_g{cfg.num_groups}_ec{cfg.gating.train_capacity_factor}{block_size_str}_mesh{mesh_str}_{dtype_str}"
    else:
        # Gating layer
        E = invoker_cfg['input_shape'][-1]
        G = invoker_cfg['input_shape'][1]
        if hasattr(cfg, 'block_size'):
            block_size_str = f'_blocksize{cfg.block_size}'
        else:
            block_size_str = ''
        return f"Gating_b{invoker_cfg['batch_size']}_s{invoker_cfg['seq_len']}_e{E}_topk{cfg.top_k}_g{G}_ec{cfg.train_capacity_factor}{block_size_str}_mesh{mesh_str}_{dtype_str}"

def _topkgather_to_topk(output, top_k, cf):
    tok_perm_idx, expert_index, exp_aff_mask = output.combine_tensor

    O, G, S, _ = tok_perm_idx.shape
    E = exp_aff_mask.shape[-1]

    expert_cap = jnp.int32(S*cf/E)

    exp_aff = jnp.take_along_axis(exp_aff_mask, expert_index, axis=-1)

    base = jnp.zeros((O, G, S, E * expert_cap), dtype=exp_aff_mask.dtype)

    idx_O, idx_G, idx_S = jnp.meshgrid(
        jnp.arange(O), 
        jnp.arange(G), 
        jnp.arange(S), 
        indexing='ij'
    )

    output_tensor = base.at[idx_O[..., None], idx_G[..., None], idx_S[..., None], tok_perm_idx].add(exp_aff)
    output_tensor = output_tensor.reshape(O, G, S, E, expert_cap)

    dispatch_tensor = output_tensor.astype(bool)

    return TopKGating.Output(
        combine_tensor=output_tensor,
        dispatch_tensor=dispatch_tensor,
        load_balance_loss=output.load_balance_loss,
        router_z_loss=output.router_z_loss
    )

class ModuleConfig():
    def __init__(self, cfg, invoker_cfg):
        self.cfg = cfg
        self.invoker_cfg = invoker_cfg
        self.dtype = invoker_cfg['dtype']
        self.input_shape = invoker_cfg['input_shape']
        self.layer = None
        self.mesh = None
        self.mesh_spec = invoker_cfg['mesh_spec']
        self.mesh_dims = None
        self.num_devices = None
        self.device = invoker_cfg['device']
        self.out_shard = None
        self.inputs = {}
        self.state = None
        self.atol = TEST_TOLS_BF16['atol'] if self.dtype in ["bfloat16", jnp.bfloat16] else TEST_TOLS_FP32['atol']
        self.rtol = TEST_TOLS_BF16['rtol'] if self.dtype in ["bfloat16", jnp.bfloat16] else TEST_TOLS_FP32['rtol']

    @property
    def layer_type(self):
        return "MoE" if isinstance(self.cfg, TransformerFeedForwardMoE.Config) else "Gating"
    
    @property
    def gating_type(self):
        if self.layer_type == "MoE":
            return self.cfg.gating.__class__.__name__
        else:
            return self.cfg.__class__.__name__

class TestCaseConfig():
    def __init__(
            self, 
            test_cfg, 
            golden_cfg, 
            test_invoker_cfg, 
            golden_invoker_cfg,
            loss_fn = None, 
            conv_output = None,
            prefix = None
        ):
        self.test = ModuleConfig(test_cfg, test_invoker_cfg)
        self.golden = ModuleConfig(golden_cfg, golden_invoker_cfg) if golden_cfg else None
        self.loss_fn = loss_fn
        self.conv_output = conv_output
        self.prefix = prefix

    def print_summary(self):
        print('\n-------------------\nTest:', build_name(self.test.cfg, self.test.invoker_cfg))
        print('> Test device:', self.test.device, 'Layer:', self.test.layer_type, 'Gating:', self.test.gating_type)
        if self.golden:
            print('> Golden device:', self.golden.device, 'Layer:', self.golden.layer_type, 'Gating:', self.golden.gating_type)
    
    def instantiate(self):
        self.test.mesh_dims = get_mesh_dims_from_spec(self.test.invoker_cfg["mesh_spec"])
        self.test.num_devices = math.prod(self.test.mesh_dims)
        if self.golden:
            self.golden.mesh_dims = get_mesh_dims_from_spec(self.golden.invoker_cfg["mesh_spec"])
            self.golden.num_devices = math.prod(self.golden.mesh_dims)
        self.maybe_set_outer_batch()
        if self.golden:
            self.init_layer(self.golden)
        self.init_layer(self.test, state_to_copy=jax.device_get(self.golden.state) if self.golden and self.test.cfg == self.golden.cfg else None)
        self.random_inputs_with_mesh()

    def maybe_set_outer_batch(self):
        test_outer_batch = get_outer_batch_from_mesh(MESH_AXIS_NAMES, MOE_OUTER_BATCH_AXIS_NAMES, self.test.mesh_dims)
        if isinstance(self.test.cfg, TransformerFeedForwardMoE.Config):
            self.test.cfg.outer_batch = test_outer_batch
        self.test.outer_batch = test_outer_batch
        
        if self.golden:
            golden_outer_batch = get_outer_batch_from_mesh(MESH_AXIS_NAMES, MOE_OUTER_BATCH_AXIS_NAMES, self.golden.mesh_dims)
            if isinstance(self.golden.cfg, TransformerFeedForwardMoE.Config):
                self.golden.cfg.outer_batch = golden_outer_batch
            self.golden.outer_batch = golden_outer_batch

    def init_layer(self, module_config, state_to_copy=None):
        devices = jax.devices(module_config.device)[:module_config.num_devices]
        module_config.mesh = Mesh(mesh_utils.create_device_mesh(module_config.mesh_dims, devices=devices), MESH_AXIS_NAMES) 
        with module_config.mesh:
            with jax.default_device(devices[0]):
                module_config.layer = module_config.cfg.instantiate(parent=None) 
                param_specs = module_config.layer.create_parameter_specs_recursively() 
                param_partition_specs = jax.tree.map(lambda spec: spec.sharding, param_specs) 
                
                if state_to_copy:
                    module_config.state = {}
                    for key, value in state_to_copy.items():
                        # print(f"Transferring and sharding {key} to test devices...")
                        # First put on a single device
                        module_config.state[key] = jax.device_put(value, param_partition_specs[key])
                else:
                    def _init_state(prng_key):
                        params = module_config.layer.initialize_parameters_recursively(prng_key)
                        return params
                    init_fn = jax.jit(_init_state, in_shardings=(None,), out_shardings=param_partition_specs)
                    module_config.state = init_fn(jax.random.PRNGKey(123))
                module_config.state = cast_floats(module_config.state, to_dtype=module_config.dtype)
                # TODO: Currently bf16 seeing expert index mismatch with f32. Setting routing to f32.
                if 'state_weight' in module_config.state:
                    module_config.state['gate_weight'] = module_config.state['gate_weight'].astype(jnp.float32)
    
    def random_inputs_with_mesh(self): 
        
        # replace O and S from input shape with outer batch and seq
        if self.test.layer_type == "MoE":
            input_key = 'inputs'
            pspec = PartitionSpec(('data','fsdp'), 'model', None)
        else:
            input_key = 'logits'
            pspec = PartitionSpec(('data','fsdp'), "expert", None, None)
            _, G, _, E = self.test.input_shape
            O = self.test.outer_batch
            S = (self.test.invoker_cfg["batch_size"] * self.test.invoker_cfg["seq_len"])//(O * G)
            self.test.input_shape = (O, G, S, E)

            if self.golden:
                _, G, _, E = self.golden.input_shape
                O = self.golden.outer_batch
                S = (self.golden.invoker_cfg["batch_size"] * self.golden.invoker_cfg["seq_len"])//(O * G)
                self.golden.input_shape = (O, G, S, E)
        
        in_shard_test = NamedSharding(mesh=self.test.mesh, spec=pspec)
        # create tensors on host to avoid OOM
        with jax.default_device(jax.devices("cpu")[0]):
            inputs = jax.random.uniform(jax.random.PRNGKey(1), shape=self.test.input_shape, dtype=self.test.dtype)
        inputs = jax.device_get(inputs)   # device_put seg-faults without this
        self.test.inputs[input_key] = jax.device_put(inputs, in_shard_test)

        if self.golden:
            assert self.test.input_shape == self.golden.input_shape
            in_shard_golden = NamedSharding(mesh=self.golden.mesh, spec=pspec)
            self.golden.inputs[input_key] = jax.device_put(inputs, in_shard_golden)

class GridSpaceBuilder:
    def __init__(self, layer='moe', test=TopKGatingGather, golden=TopKGating, test_device="neuron", golden_device="cpu"):
        self.layer = layer
        self.test = test
        self.golden = golden
        self.test_device = test_device
        self.golden_device = golden_device

    def create_test_config(self, **kwargs):
        return create_test_config(
            test=self.test, golden=self.golden, test_device=self.test_device, golden_device=self.golden_device,
            layer=self.layer,
            **kwargs
        )
    
    def build_toy_grid_space(self):
        return [
            self.create_test_config(
                input_dim=3, hidden_dim=6, 
                n_experts=4, top_k=1, n_groups=1, capacity_factor=2, 
                mesh_spec={}, 
                batch=1, seq=8, dtype=jnp.float32, 
                block_size=4
            ),
            create_test_config(
                input_dim=3, hidden_dim=6, 
                n_experts=4, top_k=2, n_groups=1, capacity_factor=2,
                mesh_spec={}, 
                batch=1, seq=8, dtype=jnp.float32, 
                block_size=4
            ),
            create_test_config(
                input_dim=256, hidden_dim=512,
                n_experts=16, top_k=2, n_groups=1, capacity_factor=2,
                mesh_spec={}, 
                batch=1, seq=2048, dtype=jnp.float32, 
                block_size=256
            ),
            create_test_config(
                input_dim=3, hidden_dim=6, n_experts=4, 
                top_k=1, n_groups=1, capacity_factor=2, 
                mesh_spec={}, 
                batch=4, seq=8, dtype=jnp.float32, 
                block_size=4
            ),
            create_test_config(
                input_dim=3, hidden_dim=6, n_experts=4, 
                top_k=2, n_groups=1, capacity_factor=2, 
                mesh_spec={}, 
                batch=4, seq=8, dtype=jnp.float32, 
                block_size=4
            ),
            create_test_config(
                input_dim=3, hidden_dim=6, n_experts=4, 
                top_k=1, n_groups=1, capacity_factor=2, 
                mesh_spec={}, 
                batch=4, seq=8, dtype=jnp.bfloat16, 
                block_size=4
            ),
    ][0]
    
    def build_presubmit_grid_space(self):
        grid_space = []
        kwargs={
            'dtype': jnp.bfloat16,
            'batch': 16,
        }
        # 12B Configs
        kwargs_12b = {
            'input_dim': 2048,
            'hidden_dim': 7168,
            'mesh_spec': {"fsdp":-1, "model":4},
        }

        grid_space.extend([
            self.create_test_config(**kwargs, **kwargs_12b, n_experts=8, top_k=2, n_groups=1, capacity_factor=2, seq=4096),
            self.create_test_config(**kwargs, **kwargs_12b, n_experts=8, top_k=1, n_groups=1, capacity_factor=2, seq=4096),
            self.create_test_config(**kwargs, **kwargs_12b, n_experts=8, top_k=4, n_groups=1, capacity_factor=2, seq=4096),
            self.create_test_config(**kwargs, **kwargs_12b, n_experts=8, top_k=2, n_groups=1, capacity_factor=2, seq=8192),
            self.create_test_config(**kwargs, **kwargs_12b, n_experts=1, top_k=1, n_groups=1, capacity_factor=2, seq=4096),
            self.create_test_config(**kwargs, **kwargs_12b, n_experts=8, top_k=1, n_groups=2, capacity_factor=2, seq=4096),
            self.create_test_config(**kwargs, **kwargs_12b, n_experts=8, top_k=4, n_groups=2, capacity_factor=2, seq=4096),
        ])
        
        if self.layer == "moe":
            # 50B Config
            grid_space.append(
                self.create_test_config(
                    **kwargs, input_dim=4096, hidden_dim=14336, mesh_spec={"fsdp":-1, "model":4}, 
                    n_experts=8, top_k=2, n_groups=1, capacity_factor=2, seq=4096
                )
            )
            # 150B Config
            # 16x10
            # OOB on neuron, pass on cpu
            grid_space.append(
                self.create_test_config(
                    **kwargs, input_dim=6144, hidden_dim=15360, mesh_spec={"fsdp":-1, "model":16},
                    n_experts=16, top_k=4, n_groups=1, capacity_factor=2, seq=4096
                )
            )
            # 8x20
            grid_space.append(
                self.create_test_config(
                    **kwargs, input_dim=6144, hidden_dim=16384, mesh_spec={"fsdp":-1, "model":16},
                    n_experts=8, top_k=2, n_groups=1, capacity_factor=2, seq=4096
                )
            )
        return grid_space

    def build_grid_space_12B(self):
        # Grid space for testing
        grid_space = []
        kwargs={
            'dtype': jnp.bfloat16,
            'input_dim': 2048,
            'hidden_dim': 7168,
        }
        grid_space.extend([
            # base
            self.create_test_config(**kwargs, n_experts=8, top_k=2, n_groups=2, capacity_factor=2, batch=16, seq=4096, mesh_spec={"fsdp":-1, "model":4}),
            # topk changes
            self.create_test_config(**kwargs, n_experts=8, top_k=1, n_groups=2, capacity_factor=2, batch=16, seq=4096, mesh_spec={"fsdp":-1, "model":4}),
            self.create_test_config(**kwargs, n_experts=8, top_k=4, n_groups=2, capacity_factor=2, batch=16, seq=4096, mesh_spec={"fsdp":-1, "model":4}),
            # seqlen changes
                # failed assertionError
            self.create_test_config(**kwargs, n_experts=8, top_k=2, n_groups=2, capacity_factor=2, batch=16, seq=256, mesh_spec={"fsdp":-1, "model":4}),
                # failed assertionError
            self.create_test_config(**kwargs, n_experts=8, top_k=2, n_groups=2, capacity_factor=2, batch=16, seq=2048, mesh_spec={"fsdp":-1, "model":4}),
            self.create_test_config(**kwargs, n_experts=8, top_k=2, n_groups=2, capacity_factor=2, batch=16, seq=8192, mesh_spec={"fsdp":-1, "model":4}),
            self.create_test_config(**kwargs, n_experts=8, top_k=2, n_groups=2, capacity_factor=2, batch=16, seq=16*1024, mesh_spec={"fsdp":-1, "model":4}),
            self.create_test_config(**kwargs, n_experts=8, top_k=2, n_groups=2, capacity_factor=2, batch=16, seq=32*1024, mesh_spec={"fsdp":-1, "model":4}),
            # tp8
            # self.create_test_config(**kwargs, n_experts=8, top_k=2, n_groups=2, capacity_factor=2, batch=8, seq=4096, mesh_spec={"fsdp":-1, "model":8}),
            self.create_test_config(**kwargs, n_experts=8, top_k=2, n_groups=2, capacity_factor=2, batch=4, seq=4096, mesh_spec={"fsdp":-1, "model":16}),
            # self.create_test_config(**kwargs, n_experts=8, top_k=2, n_groups=2, capacity_factor=2, batch=2, seq=4096, mesh_spec={"fsdp":-1, "model":32}),
            self.create_test_config(**kwargs, n_experts=8, top_k=2, n_groups=2, capacity_factor=2, batch=1, seq=4096, mesh_spec={"fsdp":-1, "model":64}),

            # num experts
                # failed broadcasting error
            self.create_test_config(**kwargs, n_experts=1, top_k=1, n_groups=2, capacity_factor=2, batch=16, seq=4096, mesh_spec={"fsdp":-1, "model":4}),
                # failed assertionError
            self.create_test_config(**kwargs, n_experts=7, top_k=2, n_groups=2, capacity_factor=2, batch=16, seq=4096, mesh_spec={"fsdp":-1, "model":4}),
            # num groups
            self.create_test_config(**kwargs, n_experts=8, top_k=2, n_groups=1, capacity_factor=2, batch=16, seq=4096, mesh_spec={"fsdp":-1, "model":4}),
                # failed assertionError
            self.create_test_config(**kwargs, n_experts=8, top_k=2, n_groups=4, capacity_factor=2, batch=16, seq=4096, mesh_spec={"fsdp":-1, "model":4}),
        ])
        return grid_space

    def build_grid_space_50B(self):
        # Grid space for testing
        grid_space = []
        kwargs={
            'dtype': jnp.bfloat16,
            'input_dim': 4096,
            'hidden_dim': 14336,
        }

        grid_space.extend([
            # base
            self.create_test_config(**kwargs, n_experts=8, top_k=2, n_groups=2, capacity_factor=2, batch=16, seq=4096, mesh_spec={"fsdp":-1, "model":4}),
            # topk changes
            self.create_test_config(**kwargs, n_experts=8, top_k=1, n_groups=2, capacity_factor=2, batch=16, seq=4096, mesh_spec={"fsdp":-1, "model":4}),
            self.create_test_config(**kwargs, n_experts=8, top_k=4, n_groups=2, capacity_factor=2, batch=16, seq=4096, mesh_spec={"fsdp":-1, "model":4}),
            # seqlen changes
            self.create_test_config(**kwargs, n_experts=8, top_k=2, n_groups=2, capacity_factor=2, batch=16, seq=256, mesh_spec={"fsdp":-1, "model":4}),
            self.create_test_config(**kwargs, n_experts=8, top_k=2, n_groups=2, capacity_factor=2, batch=16, seq=2048, mesh_spec={"fsdp":-1, "model":4}),
            self.create_test_config(**kwargs, n_experts=8, top_k=2, n_groups=2, capacity_factor=2, batch=16, seq=8192, mesh_spec={"fsdp":-1, "model":4}),
            self.create_test_config(**kwargs, n_experts=8, top_k=2, n_groups=2, capacity_factor=2, batch=16, seq=16*1024, mesh_spec={"fsdp":-1, "model":4}),
            self.create_test_config(**kwargs, n_experts=8, top_k=2, n_groups=2, capacity_factor=2, batch=16, seq=32*1024, mesh_spec={"fsdp":-1, "model":4}),

            # tp8
            # self.create_test_config(**kwargs, n_experts=8, top_k=2, n_groups=2, capacity_factor=2, batch=8, seq=4096, mesh_spec={"fsdp":-1, "model":8}),
            self.create_test_config(**kwargs, n_experts=8, top_k=2, n_groups=2, capacity_factor=2, batch=4, seq=4096, mesh_spec={"fsdp":-1, "model":16}),
            # self.create_test_config(**kwargs, n_experts=8, top_k=2, n_groups=2, capacity_factor=2, batch=2, seq=4096, mesh_spec={"fsdp":-1, "model":32}),
            self.create_test_config(**kwargs, n_experts=8, top_k=2, n_groups=2, capacity_factor=2, batch=1, seq=4096, mesh_spec={"fsdp":-1, "model":64}),

            # num experts
            self.create_test_config(**kwargs, n_experts=1, top_k=1, n_groups=2, capacity_factor=2, batch=16, seq=4096, mesh_spec={"fsdp":-1, "model":4}),
            self.create_test_config(**kwargs, n_experts=7, top_k=2, n_groups=2, capacity_factor=2, batch=16, seq=4096, mesh_spec={"fsdp":-1, "model":4}),
            # num groups
            self.create_test_config(**kwargs, n_experts=8, top_k=2, n_groups=1, capacity_factor=2, batch=16, seq=4096, mesh_spec={"fsdp":-1, "model":4}),
            self.create_test_config(**kwargs, n_experts=8, top_k=2, n_groups=4, capacity_factor=2, batch=16, seq=4096, mesh_spec={"fsdp":-1, "model":4}),
        ])
        return grid_space

    def build_grid_space_150B(self):
        # Grid space for testing
        grid_space = []
        kwargs={
            'dtype': jnp.bfloat16,
            'input_dim': 6144,
            'hidden_dim': 15360,
        }

        grid_space.extend([
            # base
            self.create_test_config(**kwargs, n_experts=16, top_k=4, n_groups=1, capacity_factor=2, batch=16, seq=4096, mesh_spec={"fsdp":-1, "model":4}),
            # topk changes
            self.create_test_config(**kwargs, n_experts=16, top_k=1, n_groups=1, capacity_factor=2, batch=16, seq=4096, mesh_spec={"fsdp":-1, "model":4}),
            self.create_test_config(**kwargs, n_experts=16, top_k=2, n_groups=1, capacity_factor=2, batch=16, seq=4096, mesh_spec={"fsdp":-1, "model":4}),
            self.create_test_config(**kwargs, n_experts=16, top_k=8, n_groups=1, capacity_factor=2, batch=16, seq=4096, mesh_spec={"fsdp":-1, "model":4}),
            # capf change
            self.create_test_config(**kwargs, n_experts=16, top_k=8, n_groups=1, capacity_factor=4, batch=16, seq=4096, mesh_spec={"fsdp":-1, "model":4}),
            # seqlen changes
            self.create_test_config(**kwargs, n_experts=16, top_k=4, n_groups=1, capacity_factor=2, batch=16, seq=256, mesh_spec={"fsdp":-1, "model":4}),
            self.create_test_config(**kwargs, n_experts=16, top_k=4, n_groups=1, capacity_factor=2, batch=16, seq=2048, mesh_spec={"fsdp":-1, "model":4}),
            self.create_test_config(**kwargs, n_experts=16, top_k=4, n_groups=2, capacity_factor=2, batch=16, seq=8192, mesh_spec={"fsdp":-1, "model":4}),
            self.create_test_config(**kwargs, n_experts=16, top_k=4, n_groups=2, capacity_factor=2, batch=16, seq=16*1024, mesh_spec={"fsdp":-1, "model":4}),
            self.create_test_config(**kwargs, n_experts=16, top_k=4, n_groups=2, capacity_factor=2, batch=16, seq=32*1024, mesh_spec={"fsdp":-1, "model":4}),

            # tp8
            # self.create_test_config(**kwargs, n_experts=16, top_k=2, n_groups=2, capacity_factor=2, batch=8, seq=4096, mesh_spec={"fsdp":-1, "model":8}),
            self.create_test_config(**kwargs, n_experts=16, top_k=2, n_groups=2, capacity_factor=2, batch=4, seq=4096, mesh_spec={"fsdp":-1, "model":16}),
            # self.create_test_config(**kwargs, n_experts=16, top_k=2, n_groups=2, capacity_factor=2, batch=2, seq=4096, mesh_spec={"fsdp":-1, "model":32}),
            self.create_test_config(**kwargs, n_experts=16, top_k=2, n_groups=2, capacity_factor=2, batch=1, seq=4096, mesh_spec={"fsdp":-1, "model":64}),
            
            # num groups
            self.create_test_config(**kwargs, n_experts=8, top_k=2, n_groups=4, capacity_factor=2, batch=16, seq=4096, mesh_spec={"fsdp":-1, "model":4}),

            # num experts
            self.create_test_config(**kwargs, n_experts=8, top_k=2, n_groups=1, capacity_factor=2, batch=16, seq=4096, mesh_spec={"fsdp":-1, "model":4}),
        ])
        return grid_space


def get_gating_config(gating_cls, num_experts, top_k, train_capacity_factor, expert_capacity, block_size=None, name=None):

    cfg = gating_cls.default_config()
    if name:
        cfg.set(name=name)
    cfg.top_k = top_k
    cfg.train_capacity_factor = train_capacity_factor
    cfg.expert_capacity = expert_capacity
    cfg.num_experts = num_experts
    if block_size is not None and isinstance(cfg, TopKGatingGatherBlockwise):
        cfg.block_size = block_size
    return cfg

def create_test_config(test, golden, test_device, golden_device, input_dim, hidden_dim, n_experts, top_k, n_groups, capacity_factor, mesh_spec, batch, seq, dtype, block_size=4, layer='moe'):
    """
    Ensure any new param added here also shows up in the name to prevent multiple tests from having same name.
    You will see an exception calling that out if it happens.
    """

    model_param_init = DefaultInitializer.default_config().set(
        init_by_param_name={
            PARAM_REGEXP_WEIGHT: WeightInitializer.default_config().set(
                fan="fan_in", distribution="normal"
            )
        }
    )

    if layer == "moe":
        test_cfg = TransformerFeedForwardMoE.default_config().set(
            name="test",
            param_init=model_param_init
        )
        test_cfg.input_dim = input_dim
        test_cfg.hidden_dim = hidden_dim
        test_cfg.dim_to_mesh_axis_map = MOE_DIM_TO_MESH_AXIS_MAP
        test_cfg.activation = ("nn.silu","linear")
        test_cfg.num_experts = n_experts
        test_cfg.num_groups = n_groups
        test_cfg.gating = get_gating_config(test, n_experts, top_k, capacity_factor, expert_capacity=None, block_size=block_size)

        if golden:
            golden_cfg = test_cfg.clone(name="golden")
            golden_cfg.gating = get_gating_config(golden, n_experts, top_k, capacity_factor, expert_capacity=None)
        else:
            golden_cfg = None
        conv_output = None
    else:
        test_cfg = get_gating_config(test, n_experts, top_k, capacity_factor, expert_capacity=None, name="test", block_size=block_size)

        if golden:
            golden_cfg = get_gating_config(golden, n_experts, top_k, capacity_factor, expert_capacity=None, name="golden", block_size=block_size)
        else:
            golden_cfg = None
        if test == TopKGatingGather and golden == TopKGating:
            conv_output = partial(_topkgather_to_topk, top_k=top_k, cf=capacity_factor)
        else:
            conv_output = None
    
    test_invoker_cfg = {
        "batch_size": batch,
        "seq_len": seq,
        "input_dim": input_dim,
        "dtype": jnp.bfloat16 if dtype in ["bfloat16", jnp.bfloat16] else jnp.float32,
        "device": test_device,
        "mesh_spec": mesh_spec,
        "input_shape": (batch, seq, input_dim) if layer == "moe" else ('O', n_groups, 'S', n_experts),
    }
    if golden:
        golden_invoker_cfg = dict(test_invoker_cfg)
        golden_invoker_cfg['device'] = golden_device
    else:
        golden_invoker_cfg = {}
    
    config = TestCaseConfig(
        test_cfg, 
        golden_cfg, 
        test_invoker_cfg, 
        golden_invoker_cfg,
        loss_fn=lambda x: jnp.mean(x)*1e2,
        conv_output=conv_output,
        prefix="_moe"
    )

    return (build_name(test_cfg, test_invoker_cfg) + config.prefix, config)

<<<<<<< HEAD
@cache
def get_training_configs(test_suite="presubmit", layer='moe', test=TopKGatingGather, golden=TopKGating, test_device="neuron", golden_device="cpu"):
    builder = GridSpaceBuilder(layer=layer, test=test, golden=golden, test_device=test_device, golden_device=golden_device)
    if test_suite == "toy":
        return builder.build_toy_grid_space()
    elif test_suite == 'presubmit':
        return builder.build_presubmit_grid_space()
    elif test_suite == '12b':
        return builder.build_grid_space_12B()
    elif test_suite == '50b':
        return builder.build_grid_space_50B()
=======
    test_suite = os.environ.get("TEST_SUITE", 'presubmit').lower()
    if test_suite == 'presubmit':
        grid_space = builder.build_grid_space()
    elif test_suite == 'small_models':
        grid_space = builder.build_grid_space_12B() + builder.build_grid_space_50B()
>>>>>>> 3423a614
    elif test_suite == '150b':
        return builder.build_grid_space_150B()
    else:
        raise ValueError(f"Unknown test suite: {test_suite}")

    # leaving it here for any custom local testing
    test_configs = []
    for (batch, seq, input_dim,  hidden_dim, n_experts, top_k, n_groups,
         out_batch, capacity_factor, mesh_spec, dtype) in grid_space:
        test_configs.append(create_test_config(
            test=test,
            golden=golden,
            test_device=test_device,
            golden_device=golden_device,
            input_dim=input_dim,
            hidden_dim=hidden_dim,
            n_experts=n_experts,
            n_groups=n_groups,
            top_k=top_k,
            capacity_factor=capacity_factor, 
            mesh_spec=mesh_spec,
            batch=batch,
            seq=seq,
            dtype=dtype,
        ))
    return test_configs
<|MERGE_RESOLUTION|>--- conflicted
+++ resolved
@@ -556,7 +556,6 @@
 
     return (build_name(test_cfg, test_invoker_cfg) + config.prefix, config)
 
-<<<<<<< HEAD
 @cache
 def get_training_configs(test_suite="presubmit", layer='moe', test=TopKGatingGather, golden=TopKGating, test_device="neuron", golden_device="cpu"):
     builder = GridSpaceBuilder(layer=layer, test=test, golden=golden, test_device=test_device, golden_device=golden_device)
@@ -564,17 +563,12 @@
         return builder.build_toy_grid_space()
     elif test_suite == 'presubmit':
         return builder.build_presubmit_grid_space()
+    elif test_suite == 'small_models':
+        return builder.build_grid_space_12B() + builder.build_grid_space_50B()
     elif test_suite == '12b':
         return builder.build_grid_space_12B()
     elif test_suite == '50b':
         return builder.build_grid_space_50B()
-=======
-    test_suite = os.environ.get("TEST_SUITE", 'presubmit').lower()
-    if test_suite == 'presubmit':
-        grid_space = builder.build_grid_space()
-    elif test_suite == 'small_models':
-        grid_space = builder.build_grid_space_12B() + builder.build_grid_space_50B()
->>>>>>> 3423a614
     elif test_suite == '150b':
         return builder.build_grid_space_150B()
     else:
