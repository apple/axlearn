--- conflicted
+++ resolved
@@ -147,11 +147,7 @@
     return f"{prefix}{separator}{suffix}" if prefix else f"{suffix}"
 
 
-<<<<<<< HEAD
-def key_entry_to_str(key_entry: KeyEntry) -> str:
-=======
 def _key_entry_to_str(key_entry: KeyEntry) -> str:
->>>>>>> 46b56dd4
     # Although (e.g.) DictKey does have its own __str__ implementation, calling
     # str(DictKey('a')) produces "['a']" instead of just "a".
     if isinstance(key_entry, jax.tree_util.DictKey):
@@ -190,10 +186,6 @@
         Note that None is not considered a leaf by jax.tree_util, hence also preserved by
         tree_paths.
     """
-<<<<<<< HEAD
-
-=======
->>>>>>> 46b56dd4
     return jax.tree_util.tree_map_with_path(
         lambda kp, _: separator.join(_key_entry_to_str(k) for k in kp), tree, is_leaf=is_leaf
     )
