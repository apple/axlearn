# Copyright © 2023 Apple Inc.

"""Tests checkpointing utilities.

Some tests are intended to be run on TPU.
"""

import os
import queue
import re
import tempfile
import threading
import time
import unittest
<<<<<<< HEAD
from collections.abc import Iterable, Sequence
from typing import Optional, Type, cast
=======
from concurrent.futures import ThreadPoolExecutor
from typing import Iterable, List, Optional, Sequence, Type, cast
>>>>>>> 952569fc
from unittest import mock

import jax

# pylint: disable=no-self-use,protected-access
import orbax.checkpoint as ocp
import pytest
import tensorflow as tf
from absl import logging
from absl.testing import absltest, parameterized
from jax import numpy as jnp
from jax.experimental import mesh_utils
from jax.experimental.array_serialization import serialization as array_serialization

from axlearn.common import serialization, test_utils, utils
from axlearn.common.array_serialization import BoundedAsyncCheckpointManager
from axlearn.common.checkpointer import (
    BaseCheckpointer,
    BestMetricPolicy,
    Checkpointer,
    CheckpointValidationType,
    EvalMetric,
    TensorStoreStateStorage,
    async_save_tf_savables,
    check_state_structure,
    every_n_steps_and_last_policy,
    every_n_steps_policy,
    read_state_spec,
    restore_tf_savables,
)
from axlearn.common.checkpointer_orbax import OrbaxCheckpointer
from axlearn.common.metrics import WeightedScalar
from axlearn.common.summary_writer import SummaryWriter
from axlearn.common.utils import VDict


def _mesh(mesh_shape: Sequence[int]):
    devices = mesh_utils.create_device_mesh(mesh_shape)
    return jax.sharding.Mesh(devices, ("data", "model"))


def _checkpointer_config(
    checkpointer_cls: Type[BaseCheckpointer] = Checkpointer,
) -> BaseCheckpointer.Config:
    # TODO(markblee): Use context manager instead of mkdtemp.
    return checkpointer_cls.default_config().set(
        name="test",
        dir=tempfile.mkdtemp(),
        keep_last_n=1,
    )


class CheckpointerTest(test_utils.TestCase):
    @parameterized.parameters(Checkpointer, OrbaxCheckpointer)
    def test_save_and_restore(self, checkpointer_cls: Type[BaseCheckpointer]):
        mesh_shape = (1, 1)
        if not test_utils.is_supported_mesh_shape(mesh_shape):
            return
        with _mesh(mesh_shape):
            cfg = _checkpointer_config(checkpointer_cls)
            cfg.save_policy.min_step = 0
            ckpt: BaseCheckpointer = cfg.instantiate(parent=None)
            state0 = dict(x=jnp.zeros([], dtype=jnp.int32), y=jnp.ones([2], dtype=jnp.float32))
            state1 = dict(x=jnp.ones([], dtype=jnp.int32), y=jnp.ones([2], dtype=jnp.float32) + 1)

            # Restoring from an empty dir returns the input state if step=None.
            self.assertNestedEqual((None, state0), ckpt.restore(step=None, state=state0))
            self.assertNestedEqual((None, state1), ckpt.restore(step=None, state=state1))
            # With an explicit step, ValueError will be raised.
            with self.assertRaises(ValueError):
                ckpt.restore(step=0, state=state0)

            ckpt.save(step=0, state=state0)
            ckpt.wait_until_finished()
            self.assertNestedEqual((0, state0), ckpt.restore(step=0, state=state1))
            # step=None restores from the latest ckpt.
            self.assertNestedEqual((0, state0), ckpt.restore(step=None, state=state1))

            ckpt.save(step=1, state=state1)
            ckpt.wait_until_finished()
            self.assertNestedEqual((1, state1), ckpt.restore(step=1, state=state0))
            # step=None restores from the latest ckpt.
            self.assertNestedEqual((1, state1), ckpt.restore(step=None, state=state0))

            # When the given state has a different dict key: 'z' instead of 'y'.
            with self.assertRaisesRegex((ValueError, KeyError), "z"):
                ckpt.restore(
                    step=None,
                    state=dict(
                        x=jnp.zeros([], dtype=jnp.int32), z=jnp.ones([2], dtype=jnp.float32)
                    ),
                )

            # When the given state has a different array shape: [3] instead of [2] for y.
            with self.assertRaisesRegex(ValueError, "checkpoint tree dtypes or shapes"):
                ckpt.restore(
                    step=None,
                    state=dict(
                        x=jnp.zeros([], dtype=jnp.int32), y=jnp.ones([3], dtype=jnp.float32)
                    ),
                )

            # When the given state has a different dict shape: [1] instead of [] for x.
            # Orbax throws AssertionError in this case.
            with self.assertRaisesRegex(
                (AssertionError, ValueError),
                "(checkpoint tree dtypes or shapes|do not match)",
            ):
                ckpt.restore(
                    step=None,
                    state=dict(
                        x=jnp.zeros([1], dtype=jnp.int32),
                        y=jnp.ones([2], dtype=jnp.float32),
                    ),
                )

            # When the given state has a different dtype: float32 instead of int32 for x.
            with self.assertRaisesRegex(ValueError, "checkpoint tree dtypes or shapes"):
                ckpt.restore(
                    step=None,
                    state=dict(
                        x=jnp.zeros([], dtype=jnp.float32),
                        y=jnp.ones([2], dtype=jnp.float32),
                    ),
                )
            ckpt.stop()

    @parameterized.parameters(Checkpointer, OrbaxCheckpointer)
    def test_save_and_restore_mesh(self, checkpointer_cls: Type[BaseCheckpointer]):
        """Tests that we can save with one sharding and restore with a different sharding."""
        mesh_shape = (4, 2)
        restore_mesh_shape = (2, 4)
        if not test_utils.is_supported_mesh_shape(
            mesh_shape
        ) or not test_utils.is_supported_mesh_shape(restore_mesh_shape):
            return

        cfg = _checkpointer_config(checkpointer_cls)
        ckpt: BaseCheckpointer = cfg.instantiate(parent=None)
        state = dict(
            x=jax.random.uniform(jax.random.PRNGKey(123), shape=[8, 4], dtype=jnp.float32),
        )
        step = 1

        def state_specs(state, partition_spec):
            return jax.tree_util.tree_map(
                lambda x: utils.TensorSpec(shape=x.shape, dtype=x.dtype, mesh_axes=partition_spec),
                state,
            )

        with _mesh(mesh_shape) as mesh:
            # Shard across both axes.
            sharding = jax.sharding.NamedSharding(
                mesh, spec=jax.sharding.PartitionSpec("data", "model")
            )
            state = jax.tree_util.tree_map(lambda x: jax.device_put(x, device=sharding), state)
            ckpt.save(step=step, state=state)
            ckpt.wait_until_finished()

            # Shard only across axis=0.
            partition_spec = jax.sharding.PartitionSpec(("data", "model"), None)
            restored_step, restored_state = ckpt.restore(
                step=step, state=state_specs(state, partition_spec)
            )
            self.assertEqual(step, restored_step)
            self.assertNestedEqual(state, restored_state)

        # Restore under a different mesh.
        with _mesh(restore_mesh_shape) as mesh:
            for partition_spec in [
                jax.sharding.PartitionSpec("data", "model"),
                jax.sharding.PartitionSpec(("data", "model"), None),
            ]:
                restored_step, restored_state = ckpt.restore(
                    step=step, state=state_specs(state, partition_spec)
                )
                self.assertEqual(step, restored_step)
                self.assertNestedEqual(state, restored_state)

    @parameterized.parameters(Checkpointer, OrbaxCheckpointer)
    def test_save_and_restore_latest_valid(self, checkpointer_cls: Type[BaseCheckpointer]):
        mesh_shape = (1, 1)
        if not test_utils.is_supported_mesh_shape(mesh_shape):
            return
        with _mesh(mesh_shape):
            cfg = _checkpointer_config(checkpointer_cls)
            ckpt: BaseCheckpointer = cfg.instantiate(parent=None)
            state0 = dict(x=jnp.zeros([], dtype=jnp.int32), y=jnp.ones([2], dtype=jnp.float32))

            # Restoring from an empty dir returns the input state if step=None.
            self.assertNestedEqual((None, state0), ckpt.restore(state=state0))

            def create_corrupt_ckpt(step):
                if checkpointer_cls is Checkpointer:
                    ckpt_dir = cast(Checkpointer, ckpt).ckpt_dir(step)
                elif checkpointer_cls is OrbaxCheckpointer:
                    ckpt_dir = os.path.join(
                        cast(OrbaxCheckpointer, ckpt)._manager.directory,
                        f"{ocp.step.TMP_DIR_SUFFIX}{step}",
                    )
                else:
                    raise NotImplementedError(checkpointer_cls)
                tf.io.gfile.makedirs(ckpt_dir)

                if checkpointer_cls is OrbaxCheckpointer:
                    assert not ocp.step.is_checkpoint_finalized(ckpt_dir)

            # Test that we return the same state if no checkpoints valid.
            create_corrupt_ckpt(step=0)
            self.assertNestedEqual(
                (None, state0),
                ckpt.restore(step=None, state=state0),
            )

            # Test that we restore from an earlier valid state if latest state load fails.
            ckpt.save(step=2, state=state0)
            ckpt.wait_until_finished()
            create_corrupt_ckpt(step=3)
            self.assertNestedEqual((2, state0), ckpt.restore(step=None, state=state0))

            # Attempting to save at the corrupted step 3 should succeed.
            ckpt.save(step=3, state=state0)
            ckpt.wait_until_finished()
            self.assertNestedEqual((3, state0), ckpt.restore(step=None, state=state0))

    @parameterized.product(
        checkpointer_cls=[Checkpointer, OrbaxCheckpointer],
        mesh_shape=[(1, 1), (2, 2), (4, 2)],
    )
    def test_gda(self, checkpointer_cls, mesh_shape):
        if not test_utils.is_supported_mesh_shape(mesh_shape):
            return
        with _mesh(mesh_shape):
            cfg = _checkpointer_config(checkpointer_cls)
            ckpt: Checkpointer = cfg.instantiate(parent=None)
            state = dict(x=jnp.arange(16).reshape((4, 4)))
            ckpt.save(step=10, state=state)
            ckpt.wait_until_finished()

            state0 = dict(x=jnp.zeros(shape=(4, 4), dtype=jnp.int32))
            step, restored_state = ckpt.restore(
                step=None,
                state=state0,
            )
            self.assertEqual(10, step)
            self.assertNestedEqual(restored_state, state)

            # dtype mismatch.
            with self.assertRaisesRegex(ValueError, "checkpoint tree dtypes or shapes"):
                ckpt.restore(
                    step=None,
                    state=dict(x=jnp.zeros(shape=(4, 4), dtype=jnp.float32)),
                )
            ckpt.stop()

    @parameterized.product(
        checkpointer_cls=[Checkpointer, OrbaxCheckpointer],
        custom_dict_type=(utils.VDict,),
    )
    def test_custom_dict(self, checkpointer_cls, custom_dict_type):
        mesh_shape = (1, 1)
        if not test_utils.is_supported_mesh_shape(mesh_shape):
            return
        with _mesh(mesh_shape):
            cfg = _checkpointer_config(checkpointer_cls)
            ckpt: Checkpointer = cfg.instantiate(parent=None)
            state0 = custom_dict_type(
                x=jnp.zeros([], dtype=jnp.int32), y=jnp.ones([2], dtype=jnp.float32)
            )

            ckpt.save(step=100, state=state0)
            ckpt.wait_until_finished()

            # Restore with state structure hints will preserve VDict.
            step, restored_state = ckpt.restore(step=None, state=state0)
            self.assertEqual(100, step)
            self.assertEqual(type(restored_state), custom_dict_type)
            self.assertIn(
                custom_dict_type.__name__, str(jax.tree_util.tree_structure(restored_state))
            )
            self.assertNestedEqual(state0, restored_state)
            ckpt.stop()

    @parameterized.parameters([Checkpointer, OrbaxCheckpointer])
    def test_input_iterator(self, checkpointer_cls):
        mesh_shape = (1, 1)
        if not test_utils.is_supported_mesh_shape(mesh_shape):
            return
        with _mesh(mesh_shape):
            cfg = _checkpointer_config(checkpointer_cls)
            ckpt: Checkpointer = cfg.instantiate(parent=None)
            input_iter = iter(tf.data.Dataset.from_tensor_slices([1, 2, 3]))
            # Move the input_iter.
            self.assertEqual(next(input_iter), 1)
            state0 = dict(
                x=jnp.zeros([], dtype=jnp.int32),
                input_iter=input_iter,
            )

            ckpt.save(step=100, state=state0)
            ckpt.wait_until_finished()

            state0_specs = dict(
                x=utils.TensorSpec(shape=[], dtype=jnp.int32),
                # The same iterator, but with the position at 0.
                input_iter=iter(tf.data.Dataset.from_tensor_slices([1, 2, 3])),
            )

            def tensors_only(tree):
                return (
                    utils.prune_tree(
                        tree, should_prune=lambda _, v: not isinstance(v, utils.Tensor)
                    ),
                )

            step, restored_state = ckpt.restore(step=None, state=state0_specs)
            self.assertEqual(100, step)
            # The iterators will be different (despite pointing to the same values).
            self.assertNestedEqual(tensors_only(state0), tensors_only(restored_state))
            # The restored_state contains the input_iter pointing to the next value.
            self.assertEqual(next(restored_state["input_iter"]), 2)
            self.assertEqual(next(restored_state["input_iter"]), 3)
            ckpt.stop()

    def test_cleanup_checkpoint(self):
        # Mock the rmtree s.t. it does nothing.
        with (
            mock.patch("tensorflow.io.gfile.rmtree", side_effect=None),
            tempfile.TemporaryDirectory() as temp_dir,
        ):
            # Create a few mock checkpoints.
            ckpt_paths = []
            for step in [1, 2]:
                ckpt_paths.append(os.path.join(temp_dir, f"step_{step:08d}"))
                os.makedirs(ckpt_paths[-1])
                for file in ["test", "index"]:
                    with open(os.path.join(ckpt_paths[-1], file), "w", encoding="utf-8") as f:
                        f.write(str(step))
            self.assertEqual(Checkpointer.latest_checkpoint_path(temp_dir), ckpt_paths[-1])
            # Simulate a corrupted cleanup on the last ckpt.
            Checkpointer.cleanup_checkpoint(ckpt_paths[-1], sync=False)
            # Ensure that the last ckpt still has the "test" file.
            with open(os.path.join(ckpt_paths[-1], "test"), encoding="utf-8") as f:
                self.assertEqual("2", f.read())
            # Ensure that the last ckpt is considered invalid.
            self.assertEqual(Checkpointer.latest_checkpoint_path(temp_dir), ckpt_paths[0])

    @parameterized.parameters(
        # By default, we restore from the latest ckpt, keep the last 3 steps, and every 2 after.
        dict(
            ckpt_paths=None,
            expect_restore_step=9,
            expect_saved_steps=[0, 2, 4, 6, 7, 8, 9],
        ),
        # If we pretend that the first 2 ckpt paths failed, they should be retained.
        # We then keep the next 3 steps and every 2 afterwards.
        dict(
            ckpt_paths=range(8),
            expect_restore_step=7,
            expect_saved_steps=[0, 2, 4, 5, 6, 7, 8, 9],
        ),
        # Test a case where committed dirs are not consecutive.
        # In this case, we keep 9 due to possible in-progress write;
        # we keep 8, 6, 3, which are the last 3 checkpoints;
        # And we keep 0 (but not 1, since it doesn't respect keep_every_n=2).
        dict(
            ckpt_paths=[0, 1, 3, 6, 8],
            expect_restore_step=8,
            expect_saved_steps=[0, 3, 6, 8, 9],
        ),
    )
    def test_garbage_collection(
        self,
        ckpt_paths: Optional[Sequence[str]],
        expect_restore_step: int,
        expect_saved_steps: Sequence[int],
    ):
        mesh_shape = (1, 1)
        if not test_utils.is_supported_mesh_shape(mesh_shape):
            return
        with _mesh(mesh_shape), tempfile.TemporaryDirectory() as temp_dir:
            cfg = Checkpointer.default_config().set(
                name="test",
                dir=temp_dir,
                keep_last_n=3,
                keep_every_n_steps=2,
                gc_loop_interval_seconds=1,
            )
            cfg.save_policy.min_step = 0
            ckpt: Checkpointer = cfg.instantiate(parent=None)
            state = dict(x=jnp.zeros([], dtype=jnp.int32))

            for step in range(10):
                ckpt.save(step=step, state=state)
            ckpt.wait_until_finished()

            # Mock out the checkpoints that are committed.
            if ckpt_paths:
                ckpt_paths = [os.path.join(temp_dir, f"step_{i:08d}") for i in ckpt_paths]
            else:
                ckpt_paths = Checkpointer.checkpoint_paths(cfg.dir)

            with mock.patch.object(Checkpointer, "checkpoint_paths", return_value=ckpt_paths):
                ckpt._run_garbage_collection()

                # step=None restores from the latest ckpt.
                self.assertNestedEqual(
                    expect_restore_step,
                    ckpt.restore(step=None, state=state)[0],
                )

                saved = []
                for step in range(10):
                    try:
                        restored_step, _ = ckpt.restore(step=step, state=state)
                        saved.append(restored_step)
                    except Exception as e:  # pylint: disable=broad-except
                        logging.info("%s", e)
                self.assertSequenceEqual(expect_saved_steps, saved)
                ckpt.stop()

            # Check that the directories not in expect_saved_steps are indeed removed.
            expect_removed = set(range(10)) - set(expect_saved_steps)
            for path in [os.path.join(temp_dir, f"step_{i:08d}") for i in expect_removed]:
                self.assertFalse(os.path.exists(path))

    def test_check_state_structure_exact(self):
        actual = []
        key, value = "##", "test"
        target = [(key, value)]
        check_state_structure(actual, actual)
        check_state_structure(target, target)
        # Make sure the error message correctly shows the diff.
        with self.assertRaisesRegex(ValueError, f"{key}={value}"):
            check_state_structure(actual, target)

    def test_check_state_structure_exact_up_to_dtype(self):
        actual = [
            ("step", 1000),
            ("prng_key", {"dtype": "uint32", "shape": "(4,)"}),
            ("model/linear/bias", {"dtype": "bfloat16", "shape": "(8,)"}),
        ]
        target = [
            ("step", 1000),
            ("prng_key", {"dtype": "uint16", "shape": "(4,)"}),
            ("model/linear/bias", {"dtype": "float32", "shape": "(8,)"}),
        ]
        check_state_structure(actual, target, validation=CheckpointValidationType.EXACT_UP_TO_DTYPE)
        not_in_target = ("learner/ema/bias", "##")
        actual.append(not_in_target)
        # Make sure the error message shows the correct .
        with self.assertRaisesRegex(ValueError, "=".join(not_in_target)):
            check_state_structure(
                actual, target, validation=CheckpointValidationType.EXACT_UP_TO_DTYPE
            )

    def test_check_state_structure_contains_state(self):
        actual = [(f"#{i}#", f"{i}{i}") for i in range(1, 5)]
        target = [(f"#{i}#", f"{i}{i}") for i in range(2, 4)]
        check_state_structure(actual, target, validation=CheckpointValidationType.CONTAINS_STATE)
        not_contained = ("#7#", "77")
        target.append(not_contained)
        # Make sure the error message correctly shows the diff.
        with self.assertRaisesRegex(ValueError, "=".join(not_contained)):
            check_state_structure(
                actual, target, validation=CheckpointValidationType.CONTAINS_STATE
            )

    def test_check_state_structure_contains_state_up_to_dtype(self):
        actual = [
            ("step", 1000),
            ("prng_key", {"dtype": "uint32", "shape": "(4,)"}),
            ("model/linear/bias", {"dtype": "bfloat16", "shape": "(8,)"}),
            ("model/linear/weight", {"dtype": "bfloat16", "shape": "(4, 8)"}),
        ]
        target = [
            ("step", 1000),
            ("prng_key", {"dtype": "uint16", "shape": "(4,)"}),
            ("model/linear/bias", {"dtype": "float32", "shape": "(8,)"}),
        ]
        check_state_structure(
            actual, target, validation=CheckpointValidationType.CONTAINS_STATE_UP_TO_DTYPE
        )
        not_contained = ("learner/ema/bias", "##")
        target.append(not_contained)
        # Make sure the error message shows the correct .
        with self.assertRaisesRegex(ValueError, "=".join(not_contained)):
            check_state_structure(
                actual, target, validation=CheckpointValidationType.CONTAINS_STATE_UP_TO_DTYPE
            )

    def test_stop(self):
        mesh_shape = (1, 1)
        if not test_utils.is_supported_mesh_shape(mesh_shape):
            return
        cfg = _checkpointer_config()
        ckpt: Checkpointer = cfg.instantiate(parent=None)
        # GC thread is not started until the start_gc_thread() call.
        self.assertIsNone(ckpt._gc_thread)

        ckpt._start_gc_thread()
        self.assertIsNotNone(ckpt._gc_thread)
        ckpt.stop()
        # GC thread is terminated after stop() returns.
        self.assertIsNone(ckpt._gc_thread)

        # We can start gc and stop again.
        ckpt._start_gc_thread()
        self.assertIsNotNone(ckpt._gc_thread)
        ckpt.stop()
        self.assertIsNone(ckpt._gc_thread)

    @parameterized.parameters([Checkpointer, OrbaxCheckpointer])
    def test_context(self, checkpointer_cls):
        ckpt = _checkpointer_config(checkpointer_cls).instantiate(parent=None)

        if checkpointer_cls is Checkpointer:
            with ckpt:
                self.assertIsNotNone(ckpt._gc_thread)
            self.assertIsNone(ckpt._gc_thread)

        # Nested contexts are not supported.
        with ckpt:
            with self.assertRaisesRegex(ValueError, "Already in a context"):
                with ckpt:
                    pass

        if checkpointer_cls is Checkpointer:
            self.assertIsNone(ckpt._gc_thread)

    def test_stop_on_exception(self):
        # Ensure that checkpointer gc thread terminates if there's an exception.
        ckpt = _checkpointer_config().instantiate(parent=None)

        def run():
            ckpt._start_gc_thread()
            raise ValueError("expected error")

        # By default, an exception in the main thread does not terminate child threads.
        run_thread = threading.Thread(target=run)
        run_thread.start()
        run_thread.join()
        self.assertFalse(ckpt._gc_stopping.is_set())
        ckpt.stop()  # Stop it explicitly, otherwise test will run forever.

        def run_in_context():
            with ckpt:
                raise ValueError("expected error")

        # With a context manager, we stop when context is exited.
        run_thread = threading.Thread(target=run_in_context)
        run_thread.start()
        run_thread.join()
        self.assertTrue(ckpt._gc_stopping.is_set())

    def test_summary_writer_checkpoint(self):
        mesh_shape = (1, 1)
        if not test_utils.is_supported_mesh_shape(mesh_shape):
            return
        with _mesh(mesh_shape):
            cfg = _checkpointer_config()
            cfg.summary_writer = SummaryWriter.default_config()
            ckpt: Checkpointer = cfg.instantiate(parent=None)
            self.assertIsNotNone(ckpt.summary_writer)

            ckpt.summary_writer.log_checkpoint = mock.Mock()

            state = dict(x=jnp.zeros([], dtype=jnp.int32))
            ckpt.save(step=1, state=state)
            ckpt.wait_until_finished()

            ckpt.summary_writer.log_checkpoint.assert_called_once()
            ckpt.stop()

    @parameterized.product(
        checkpointer_cls=[Checkpointer, OrbaxCheckpointer],
        mode=("max", "min"),
        metric_type=("array", "weighted_scalar"),
    )
    def test_best_metric_policy(self, checkpointer_cls, mode, metric_type):
        def _create_metric(value):
            if metric_type == "array":
                return jnp.asarray(value)
            elif metric_type == "weighted_scalar":
                return WeightedScalar(mean=jnp.asarray(value), weight=jnp.asarray(1.0))
            else:
                raise ValueError("Unsupported metric type!")

        mesh_shape = (1, 1)
        if not test_utils.is_supported_mesh_shape(mesh_shape):
            return

        with _mesh(mesh_shape):
            cfg = _checkpointer_config(checkpointer_cls).set(
                save_policy=BestMetricPolicy.default_config().set(
                    metric=EvalMetric(evaler_name="evaler", metric_name="metric"), mode=mode
                )
            )
            ckpt: Checkpointer = cfg.instantiate(parent=None)
            state0 = dict(x=jnp.zeros([], dtype=jnp.int32))
            state2 = dict(x=jnp.ones([], dtype=jnp.int32) * 2)
            state4 = dict(x=jnp.ones([], dtype=jnp.int32) * 4)

            # Validate that first save succeeds.
            ckpt.save(
                step=0, state=state0, evaler_summaries={"evaler": {"metric": _create_metric(10)}}
            )
            ckpt.wait_until_finished()
            self.assertNestedEqual((0, state0), ckpt.restore(step=None, state=state0))

            ckpt.save(
                step=2, state=state2, evaler_summaries={"evaler": {"metric": _create_metric(5)}}
            )
            ckpt.wait_until_finished()
            if mode == "max":
                self.assertNestedEqual((0, state0), ckpt.restore(step=None, state=state0))
            else:
                self.assertNestedEqual((2, state2), ckpt.restore(step=None, state=state0))

            ckpt.save(
                step=4, state=state4, evaler_summaries={"evaler": {"metric": _create_metric(11)}}
            )
            ckpt.wait_until_finished()
            if mode == "max":
                self.assertNestedEqual((4, state4), ckpt.restore(step=None, state=state0))
            else:
                self.assertNestedEqual((2, state2), ckpt.restore(step=None, state=state0))
            ckpt.stop()

    @parameterized.parameters([Checkpointer, OrbaxCheckpointer])
    def test_best_metric_policy_value_error(self, checkpointer_cls):
        mesh_shape = (1, 1)
        if not test_utils.is_supported_mesh_shape(mesh_shape):
            return

        with _mesh(mesh_shape):
            cfg = _checkpointer_config(checkpointer_cls).set(
                save_policy=BestMetricPolicy.default_config().set(
                    metric=EvalMetric(evaler_name="evaler", metric_name="metric"), mode="max"
                )
            )
            ckpt: Checkpointer = cfg.instantiate(parent=None)
            state0 = dict(x=jnp.zeros([], dtype=jnp.int32))

            with pytest.raises(ValueError, match=re.escape("evaler_summaries is empty")):
                ckpt.save(step=0, state=state0, evaler_summaries={})
                ckpt.wait_until_finished()

            with pytest.raises(ValueError, match=re.escape("not found in evaler_summaries")):
                ckpt.save(
                    step=0, state=state0, evaler_summaries={"evaler2": {"metric": jnp.asarray(10)}}
                )
                ckpt.wait_until_finished()

            with pytest.raises(ValueError, match=re.escape("not in evaler_summaries")):
                ckpt.save(
                    step=0, state=state0, evaler_summaries={"evaler": {"metric2": jnp.asarray(10)}}
                )
                ckpt.wait_until_finished()

            with pytest.raises(ValueError, match=re.escape("is None")):
                ckpt.save(step=0, state=state0, evaler_summaries={"evaler": {"metric": None}})
                ckpt.wait_until_finished()

            with pytest.raises(ValueError, match=re.escape("scalar")):
                ckpt.save(
                    step=0,
                    state=state0,
                    evaler_summaries={"evaler": {"metric": jnp.asarray([1, 2])}},
                )
                ckpt.wait_until_finished()
            ckpt.stop()

    def test_every_n_steps_policy(self):
        policy = every_n_steps_policy(n=3)
        self.assertFalse(policy(step=0, evaler_summaries={}))
        self.assertFalse(policy(step=1, evaler_summaries={}))
        self.assertFalse(policy(step=2, evaler_summaries={}))
        self.assertTrue(policy(step=3, evaler_summaries={}))
        self.assertFalse(policy(step=4, evaler_summaries={}))

    def test_every_n_steps_policy_min_step(self):
        policy = every_n_steps_policy(n=3, min_step=0)
        self.assertTrue(policy(step=0, evaler_summaries={}))
        self.assertFalse(policy(step=1, evaler_summaries={}))
        self.assertFalse(policy(step=2, evaler_summaries={}))
        self.assertTrue(policy(step=3, evaler_summaries={}))
        self.assertFalse(policy(step=4, evaler_summaries={}))

    def test_every_n_steps_and_last_policy(self):
        policy = every_n_steps_and_last_policy(n=5, max_step=13)
        self.assertTrue(policy(step=5, evaler_summaries={}))
        self.assertFalse(policy(step=9, evaler_summaries={}))
        self.assertTrue(policy(step=10, evaler_summaries={}))
        self.assertFalse(policy(step=11, evaler_summaries={}))
        self.assertFalse(policy(step=12, evaler_summaries={}))
        self.assertTrue(policy(step=13, evaler_summaries={}))

    @parameterized.parameters([Checkpointer, OrbaxCheckpointer])
    def test_latest_checkpoint_path(self, checkpointer_cls: Type[BaseCheckpointer]):
        with tempfile.TemporaryDirectory() as td:
            # Test that the most recent checkpoint is returned.
            ckpt_paths = {}
            for step in [1, 2, 10, 11]:
                if checkpointer_cls is Checkpointer:
                    ckpt_paths[step] = os.path.join(td, f"step_{step:08d}")
                    os.makedirs(ckpt_paths[step])
                    if step <= 10:
                        with open(
                            os.path.join(ckpt_paths[step], "index"), "w", encoding="utf-8"
                        ) as f:
                            f.write("dummy")
                elif checkpointer_cls is OrbaxCheckpointer:
                    if step <= 10:
                        ckpt_paths[step] = os.path.join(td, f"step_{step:08d}")
                        os.makedirs(ckpt_paths[step])
                else:
                    raise NotImplementedError(checkpointer_cls)
            final_ckpt_path = ckpt_paths[10]
            # Note: step 11 is not complete, so the latest path returns step 10.
            self.assertEqual(checkpointer_cls.latest_checkpoint_path(td), final_ckpt_path)

    @parameterized.parameters([Checkpointer, OrbaxCheckpointer])
    def test_read_state_spec(self, checkpointer_cls: Type[BaseCheckpointer]):
        mesh_shape = (1, 1)
        if not test_utils.is_supported_mesh_shape(mesh_shape):
            return
        with _mesh(mesh_shape):
            cfg = _checkpointer_config(checkpointer_cls)
            cfg.save_policy.min_step = 0
            ckpt: BaseCheckpointer = cfg.instantiate(parent=None)
            state0 = dict(
                **{
                    f"v_{str(dtype.dtype)}": jnp.zeros([], dtype=dtype)
                    for dtype in (jnp.uint32, jnp.int32, jnp.int64)
                },
                **{
                    f"v_{str(dtype.dtype)}": jnp.zeros([4], dtype=dtype)
                    for dtype in (jnp.float16, jnp.float32, jnp.float64)
                },
                **{
                    f"v_{str(dtype.dtype)}": jnp.zeros([4, 2], dtype=dtype)
                    for dtype in (jnp.bfloat16, jnp.bool_)
                },
            )
            ckpt.save(step=0, state=state0)
            ckpt.wait_until_finished()
            # Tests `read_state_spec`.
            state_spec = read_state_spec(checkpointer_cls.latest_checkpoint_path(cfg.dir))
            self.assertNestedEqual(
                state_spec,
                jax.tree_util.tree_map(
                    lambda t: utils.TensorSpec(shape=t.shape, dtype=t.dtype), state0
                ),
            )
            step, state1 = ckpt.restore(state=state_spec)
            self.assertNestedEqual(0, step)
            self.assertNestedEqual(state0, state1)

    def test_vdict_order_compatibility(self):
        """Tests that changing VDict to correctly have the same pytree flattenning behavior as dict
        can still restore old checkpoints created using the old VDict version.
        """
        mesh_shape = (1, 1)
        if not test_utils.is_supported_mesh_shape(mesh_shape):
            return

        # Subclass VDict so that VDict-specific code works the same with this class.
        # The pytree flattening / serialization logic is defined explicitly for this subclass
        # and is not inherited.
        @jax.tree_util.register_pytree_node_class
        class OldVDict(VDict):
            """The original implementation of VDict."""

            def __repr__(self):
                return f"VDict({super().__repr__()})"

            def tree_flatten_with_keys(self):
                raise NotImplementedError

            def tree_flatten(self):
                # Convert dict_values and_keys to lists to avoid holding reference to the VDict.
                return (list(self.values()), list(self.keys()))

            @classmethod
            def tree_unflatten(cls, keys, values):
                return cls(zip(keys, values))

        with _mesh(mesh_shape):
            with unittest.mock.patch.dict(globals(), {"SWITCHABLE_VDICT_IMPL": OldVDict}):
                cfg = _checkpointer_config()
                cfg.save_policy.min_step = 0
                ckpt: Checkpointer = cfg.instantiate(parent=None)
                # VDict with out of order keys.
                state0 = dict(a=3, b=SwitchableVDict(d=6, b=5))
                state0 = jax.tree_util.tree_map(jnp.asarray, state0)
                self.assertEqual(list(state0["b"].keys()), ["d", "b"])
                ckpt.save(step=0, state=state0)
                ckpt.wait_until_finished()

                _, result = ckpt.restore(step=0, state=state0)
                self.assertNestedEqual(state0, result)
                self.assertEqual(list(result["b"].keys()), ["d", "b"])
            with unittest.mock.patch.dict(globals(), {"SWITCHABLE_VDICT_IMPL": VDict}):
                _, result = ckpt.restore(step=0, state=state0)
                self.assertNestedEqual(state0, result)
                self.assertEqual(list(result["b"].keys()), ["b", "d"])

                after_tree_map = jax.tree_util.tree_map(lambda x: x, result)
                self.assertEqual(list(after_tree_map["b"].keys()), ["b", "d"])

                _, result = ckpt.restore(step=0, state=after_tree_map)
                self.assertNestedEqual(state0, result)
                self.assertEqual(list(result["b"].keys()), ["b", "d"])


class TensorStoreStateStorageTest(test_utils.TestCase):
    @parameterized.parameters(None, 1)
    def test_max_concurrent_gb(self, max_concurrent_gb: Optional[int]):
        cfg = TensorStoreStateStorage.default_config().set(max_concurrent_gb=max_concurrent_gb)
        storage = cfg.instantiate()
        if max_concurrent_gb is not None:
            self.assertIsInstance(storage._manager, BoundedAsyncCheckpointManager)
        else:
            self.assertIsInstance(
                storage._manager, array_serialization.GlobalAsyncCheckpointManager
            )

    def test_stop(self):
        storage = TensorStoreStateStorage.default_config().instantiate()
        worker_result = None

        def worker():
            nonlocal worker_result
            time.sleep(1)
            worker_result = True

        storage._executor.submit(worker)
        storage.stop()
        self.assertTrue(worker_result, "storage.stop() should wait for executor to finish.")

        with self.assertRaisesRegex(RuntimeError, "cannot schedule new futures after shutdown"):
            storage._executor.submit(worker)

    @parameterized.parameters(jnp.float32, jnp.bfloat16, jnp.int32, jnp.int16)
    def test_save_and_restore_from_dir(self, restore_floats_as: jnp.dtype):
        mesh_shape = (1, 1)
        if not test_utils.is_supported_mesh_shape(mesh_shape):
            return

        def make_state(float_dtype):
            return dict(x=jnp.zeros([], dtype=jnp.int32), y=jnp.ones([2], dtype=float_dtype))

        with _mesh(mesh_shape):
            state = make_state(float_dtype=jnp.float32)
            storage = TensorStoreStateStorage.default_config().instantiate()
            with tempfile.TemporaryDirectory() as root_dir:
                step = 1000
                # Save ckpt.
                final_dir = os.path.join(root_dir, f"step_{step:08d}")
                storage.save_to_dir(step=step, state=state, ckpt_dir=final_dir)
                storage.wait_until_finished()

                # Successfully restores with different dtypes.
                restored_state = storage.restore_from_dir(
                    step,
                    state=make_state(float_dtype=restore_floats_as),
                    ckpt_dir=final_dir,
                    validation=CheckpointValidationType.EXACT_UP_TO_DTYPE,
                )
                self.assertNestedEqual(
                    restored_state,
                    (
                        state
                        if restore_floats_as is None
                        else make_state(float_dtype=restore_floats_as)
                    ),
                )

    def test_save_to_dir_async(self):
        """Tests that serialization happens async."""
        mesh_shape = (1, 1)
        if not test_utils.is_supported_mesh_shape(mesh_shape):
            return
        with _mesh(mesh_shape):
            storage = TensorStoreStateStorage.default_config().instantiate()
            with tempfile.TemporaryDirectory() as temp_dir:
                # We do a blocking set on the main thread and a blocking get on commit.
                q = queue.Queue()
                committed_value = None

                def on_commit_callback(**kwargs):
                    del kwargs
                    nonlocal committed_value
                    committed_value = q.get(block=True)

                storage.save_to_dir(
                    step=1,
                    state=dict(x=jnp.zeros([], dtype=jnp.int32)),
                    ckpt_dir=temp_dir,
                    on_commit_callback=on_commit_callback,
                )
                q.put("test", block=True)
                storage.wait_until_finished()
                self.assertEqual("test", committed_value)


def _write_shards(lines: Iterable[str], *, path_prefix, num_shards) -> list[str]:
    filenames = [
        f"{path_prefix}-{shard_id:05d}-of-{num_shards:05d}" for shard_id in range(num_shards)
    ]
    files = [tf.io.gfile.GFile(filename, "w") for filename in filenames]
    for i, line in enumerate(lines):
        files[i % num_shards].write(line + "\n")
    return filenames


class TfIteratorTest(test_utils.TestCase):
    def test_restored_iterator_resumes(self):
        executor = ThreadPoolExecutor(1)
        num_examples = 30
        tempdir = tempfile.mkdtemp()
        lines = [str(id) for id in range(num_examples)]
        filenames = _write_shards(lines, path_prefix=os.path.join(tempdir, "records"), num_shards=4)
        ds = tf.data.Dataset.from_tensor_slices(filenames)
        ds = ds.interleave(
            # pylint: disable-next=unnecessary-lambda
            lambda filename: tf.data.TextLineDataset(filename),
            num_parallel_calls=2,
        )
        ds = ds.shuffle(5)
        it = iter(ds)
        seen = []
        for seq_num in range(num_examples):
            if seq_num % 3 == 0:
                # Save and restore the iterator.
                ckpt_path = os.path.join(tempdir, "ckpt")
                prev_it = it
                # Manually increase the delay of executor to test `it` mutation after
                # call to async_save_tf_savables doesn't affect saving.
                blocker = executor.submit(lambda: time.sleep(2))
                f = async_save_tf_savables({"it": it}, executor=executor, dir=ckpt_path)
                next(it)  # modify it in place
                it = iter(ds)  # reset `it`.
                self.assertIsNot(it, prev_it)
                blocker.result()
                f.result()  # wait for async save
                restore_tf_savables({"it": it}, dir=ckpt_path)
            line = next(it).numpy()
            seen.append(int(line))
        # Every input example should be seen exactly once, since the saved and restored iterator
        # should continue from the interruption.
        self.assertSetEqual(set(seen), set(range(num_examples)))


SWITCHABLE_VDICT_IMPL: Optional[type[VDict]] = None


# Subclass VDict so that VDict-specific code works the same with this class.
# The pytree flattening logic is defined explicitly for this subclass
# and is not inherited.
@jax.tree_util.register_pytree_with_keys_class
class SwitchableVDict(VDict):
    """A VDict that can switch its implementation between different implementations.

    For testing backwards compatibility.
    """

    def __repr__(self):
        return SWITCHABLE_VDICT_IMPL.__repr__(self)

    def tree_flatten_with_keys(self):
        try:
            return SWITCHABLE_VDICT_IMPL.tree_flatten_with_keys(self)
        except NotImplementedError:
            # tree_paths() no longer generates named keys for pytrees that don't register
            # their child keys, so we simulate the child keys from the old implementation
            # of tree_paths().
            values, keys = SWITCHABLE_VDICT_IMPL.tree_flatten(self)
            key_value = [(jax.tree_util.DictKey(k), v) for k, v in zip(keys, values)]
            return key_value, keys

    @classmethod
    def tree_unflatten(cls, keys, values):
        return cls(SWITCHABLE_VDICT_IMPL.tree_unflatten(keys, values))


serialization.register_serialization_state(
    SwitchableVDict,
    # pylint: disable-next=protected-access
    ty_to_state_dict=serialization._dict_state_dict,
    # pylint: disable-next=protected-access
    ty_from_state_dict=serialization._restore_dict,
)

if __name__ == "__main__":
    absltest.main()<|MERGE_RESOLUTION|>--- conflicted
+++ resolved
@@ -12,13 +12,9 @@
 import threading
 import time
 import unittest
-<<<<<<< HEAD
+from concurrent.futures import ThreadPoolExecutor
 from collections.abc import Iterable, Sequence
 from typing import Optional, Type, cast
-=======
-from concurrent.futures import ThreadPoolExecutor
-from typing import Iterable, List, Optional, Sequence, Type, cast
->>>>>>> 952569fc
 from unittest import mock
 
 import jax
