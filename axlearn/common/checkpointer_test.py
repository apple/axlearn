# Copyright © 2023 Apple Inc.

"""Tests checkpointing utilities.

Some tests are intended to be run on TPU.
"""

import os
import queue
import re
import tempfile
import threading
import unittest
<<<<<<< HEAD
from collections.abc import Iterable, Sequence
from typing import Optional
=======
from typing import Iterable, List, Optional, Sequence, Type, cast
>>>>>>> 899b33e4
from unittest import mock

import jax

# pylint: disable=no-self-use,protected-access
import orbax.checkpoint as ocp
import pytest
import tensorflow as tf
from absl import logging
from absl.testing import absltest, parameterized
from jax import numpy as jnp
from jax.experimental import mesh_utils
from jax.experimental.array_serialization import serialization as array_serialization

from axlearn.common import serialization, test_utils, utils
from axlearn.common.array_serialization import BoundedAsyncCheckpointManager
from axlearn.common.checkpointer import (
    BaseCheckpointer,
    BestMetricPolicy,
    Checkpointer,
    CheckpointValidationType,
    EvalMetric,
    TensorStoreStateStorage,
    check_state_structure,
    every_n_steps_and_last_policy,
    every_n_steps_policy,
    read_state_spec,
    restore_tf_savables,
    save_tf_savables,
)
from axlearn.common.checkpointer_orbax import OrbaxCheckpointer
from axlearn.common.metrics import WeightedScalar
from axlearn.common.summary_writer import SummaryWriter
from axlearn.common.utils import VDict


def _mesh(mesh_shape: Sequence[int]):
    devices = mesh_utils.create_device_mesh(mesh_shape)
    return jax.sharding.Mesh(devices, ("data", "model"))


def _checkpointer_config(
    checkpointer_cls: Type[BaseCheckpointer] = Checkpointer,
) -> BaseCheckpointer.Config:
    # TODO(markblee): Use context manager instead of mkdtemp.
    return checkpointer_cls.default_config().set(
        name="test",
        dir=tempfile.mkdtemp(),
        keep_last_n=1,
    )


class CheckpointerTest(test_utils.TestCase):
    @parameterized.parameters(Checkpointer, OrbaxCheckpointer)
    def test_save_and_restore(self, checkpointer_cls: Type[BaseCheckpointer]):
        mesh_shape = (1, 1)
        if not test_utils.is_supported_mesh_shape(mesh_shape):
            return
        with _mesh(mesh_shape):
            cfg = _checkpointer_config(checkpointer_cls)
            cfg.save_policy.min_step = 0
            ckpt: BaseCheckpointer = cfg.instantiate(parent=None)
            state0 = dict(x=jnp.zeros([], dtype=jnp.int32), y=jnp.ones([2], dtype=jnp.float32))
            state1 = dict(x=jnp.ones([], dtype=jnp.int32), y=jnp.ones([2], dtype=jnp.float32) + 1)

            # Restoring from an empty dir returns the input state if step=None.
            self.assertNestedEqual((None, state0), ckpt.restore(step=None, state=state0))
            self.assertNestedEqual((None, state1), ckpt.restore(step=None, state=state1))
            # With an explicit step, ValueError will be raised.
            with self.assertRaises(ValueError):
                ckpt.restore(step=0, state=state0)

            ckpt.save(step=0, state=state0)
            ckpt.wait_until_finished()
            self.assertNestedEqual((0, state0), ckpt.restore(step=0, state=state1))
            # step=None restores from the latest ckpt.
            self.assertNestedEqual((0, state0), ckpt.restore(step=None, state=state1))

            ckpt.save(step=1, state=state1)
            ckpt.wait_until_finished()
            self.assertNestedEqual((1, state1), ckpt.restore(step=1, state=state0))
            # step=None restores from the latest ckpt.
            self.assertNestedEqual((1, state1), ckpt.restore(step=None, state=state0))

            # When the given state has a different dict key: 'z' instead of 'y'.
            with self.assertRaisesRegex((ValueError, KeyError), "z"):
                ckpt.restore(
                    step=None,
                    state=dict(
                        x=jnp.zeros([], dtype=jnp.int32), z=jnp.ones([2], dtype=jnp.float32)
                    ),
                )

            # When the given state has a different array shape: [3] instead of [2] for y.
            with self.assertRaisesRegex(ValueError, "checkpoint tree dtypes or shapes"):
                ckpt.restore(
                    step=None,
                    state=dict(
                        x=jnp.zeros([], dtype=jnp.int32), y=jnp.ones([3], dtype=jnp.float32)
                    ),
                )

            # When the given state has a different dict shape: [1] instead of [] for x.
            # Orbax throws AssertionError in this case.
            with self.assertRaisesRegex(
                (AssertionError, ValueError),
                "(checkpoint tree dtypes or shapes|do not match)",
            ):
                ckpt.restore(
                    step=None,
                    state=dict(
                        x=jnp.zeros([1], dtype=jnp.int32),
                        y=jnp.ones([2], dtype=jnp.float32),
                    ),
                )

            # When the given state has a different dtype: float32 instead of int32 for x.
            with self.assertRaisesRegex(ValueError, "checkpoint tree dtypes or shapes"):
                ckpt.restore(
                    step=None,
                    state=dict(
                        x=jnp.zeros([], dtype=jnp.float32),
                        y=jnp.ones([2], dtype=jnp.float32),
                    ),
                )
            ckpt.stop()

    @parameterized.parameters(Checkpointer, OrbaxCheckpointer)
    def test_save_and_restore_mesh(self, checkpointer_cls: Type[BaseCheckpointer]):
        """Tests that we can save with one sharding and restore with a different sharding."""
        mesh_shape = (4, 2)
        restore_mesh_shape = (2, 4)
        if not test_utils.is_supported_mesh_shape(
            mesh_shape
        ) or not test_utils.is_supported_mesh_shape(restore_mesh_shape):
            return

        cfg = _checkpointer_config(checkpointer_cls)
        ckpt: BaseCheckpointer = cfg.instantiate(parent=None)
        state = dict(
            x=jax.random.uniform(jax.random.PRNGKey(123), shape=[8, 4], dtype=jnp.float32),
        )
        step = 1

        def state_specs(state, partition_spec):
            return jax.tree_util.tree_map(
                lambda x: utils.TensorSpec(shape=x.shape, dtype=x.dtype, mesh_axes=partition_spec),
                state,
            )

        with _mesh(mesh_shape) as mesh:
            # Shard across both axes.
            sharding = jax.sharding.NamedSharding(
                mesh, spec=jax.sharding.PartitionSpec("data", "model")
            )
            state = jax.tree_util.tree_map(lambda x: jax.device_put(x, device=sharding), state)
            ckpt.save(step=step, state=state)
            ckpt.wait_until_finished()

            # Shard only across axis=0.
            partition_spec = jax.sharding.PartitionSpec(("data", "model"), None)
            restored_step, restored_state = ckpt.restore(
                step=step, state=state_specs(state, partition_spec)
            )
            self.assertEqual(step, restored_step)
            self.assertNestedEqual(state, restored_state)

        # Restore under a different mesh.
        with _mesh(restore_mesh_shape) as mesh:
            for partition_spec in [
                jax.sharding.PartitionSpec("data", "model"),
                jax.sharding.PartitionSpec(("data", "model"), None),
            ]:
                restored_step, restored_state = ckpt.restore(
                    step=step, state=state_specs(state, partition_spec)
                )
                self.assertEqual(step, restored_step)
                self.assertNestedEqual(state, restored_state)

    @parameterized.parameters(Checkpointer, OrbaxCheckpointer)
    def test_save_and_restore_latest_valid(self, checkpointer_cls: Type[BaseCheckpointer]):
        mesh_shape = (1, 1)
        if not test_utils.is_supported_mesh_shape(mesh_shape):
            return
        with _mesh(mesh_shape):
            cfg = _checkpointer_config(checkpointer_cls)
            ckpt: BaseCheckpointer = cfg.instantiate(parent=None)
            state0 = dict(x=jnp.zeros([], dtype=jnp.int32), y=jnp.ones([2], dtype=jnp.float32))

            # Restoring from an empty dir returns the input state if step=None.
            self.assertNestedEqual((None, state0), ckpt.restore(state=state0))

            def create_corrupt_ckpt(step):
                if checkpointer_cls is Checkpointer:
                    ckpt_dir = cast(Checkpointer, ckpt).ckpt_dir(step)
                elif checkpointer_cls is OrbaxCheckpointer:
                    ckpt_dir = os.path.join(
                        cast(OrbaxCheckpointer, ckpt)._manager.directory,
                        f"{ocp.step.TMP_DIR_SUFFIX}{step}",
                    )
                else:
                    raise NotImplementedError(checkpointer_cls)
                tf.io.gfile.makedirs(ckpt_dir)

                if checkpointer_cls is OrbaxCheckpointer:
                    assert not ocp.step.is_checkpoint_finalized(ckpt_dir)

            # Test that we return the same state if no checkpoints valid.
            create_corrupt_ckpt(step=0)
            self.assertNestedEqual(
                (None, state0),
                ckpt.restore(step=None, state=state0),
            )

            # Test that we restore from an earlier valid state if latest state load fails.
            ckpt.save(step=2, state=state0)
            ckpt.wait_until_finished()
            create_corrupt_ckpt(step=3)
            self.assertNestedEqual((2, state0), ckpt.restore(step=None, state=state0))

            # Attempting to save at the corrupted step 3 should succeed.
            ckpt.save(step=3, state=state0)
            ckpt.wait_until_finished()
            self.assertNestedEqual((3, state0), ckpt.restore(step=None, state=state0))

    @parameterized.product(
        checkpointer_cls=[Checkpointer, OrbaxCheckpointer],
        mesh_shape=[(1, 1), (2, 2), (4, 2)],
    )
    def test_gda(self, checkpointer_cls, mesh_shape):
        if not test_utils.is_supported_mesh_shape(mesh_shape):
            return
        with _mesh(mesh_shape):
            cfg = _checkpointer_config(checkpointer_cls)
            ckpt: Checkpointer = cfg.instantiate(parent=None)
            state = dict(x=jnp.arange(16).reshape((4, 4)))
            ckpt.save(step=10, state=state)
            ckpt.wait_until_finished()

            state0 = dict(x=jnp.zeros(shape=(4, 4), dtype=jnp.int32))
            step, restored_state = ckpt.restore(
                step=None,
                state=state0,
            )
            self.assertEqual(10, step)
            self.assertNestedEqual(restored_state, state)

            # dtype mismatch.
            with self.assertRaisesRegex(ValueError, "checkpoint tree dtypes or shapes"):
                ckpt.restore(
                    step=None,
                    state=dict(x=jnp.zeros(shape=(4, 4), dtype=jnp.float32)),
                )
            ckpt.stop()

    @parameterized.product(
        checkpointer_cls=[Checkpointer, OrbaxCheckpointer],
        custom_dict_type=(utils.VDict,),
    )
    def test_custom_dict(self, checkpointer_cls, custom_dict_type):
        mesh_shape = (1, 1)
        if not test_utils.is_supported_mesh_shape(mesh_shape):
            return
        with _mesh(mesh_shape):
            cfg = _checkpointer_config(checkpointer_cls)
            ckpt: Checkpointer = cfg.instantiate(parent=None)
            state0 = custom_dict_type(
                x=jnp.zeros([], dtype=jnp.int32), y=jnp.ones([2], dtype=jnp.float32)
            )

            ckpt.save(step=100, state=state0)
            ckpt.wait_until_finished()

            # Restore with state structure hints will preserve VDict.
            step, restored_state = ckpt.restore(step=None, state=state0)
            self.assertEqual(100, step)
            self.assertEqual(type(restored_state), custom_dict_type)
            self.assertIn(
                custom_dict_type.__name__, str(jax.tree_util.tree_structure(restored_state))
            )
            self.assertNestedEqual(state0, restored_state)
            ckpt.stop()

    @parameterized.parameters([Checkpointer, OrbaxCheckpointer])
    def test_input_iterator(self, checkpointer_cls):
        mesh_shape = (1, 1)
        if not test_utils.is_supported_mesh_shape(mesh_shape):
            return
        with _mesh(mesh_shape):
            cfg = _checkpointer_config(checkpointer_cls)
            ckpt: Checkpointer = cfg.instantiate(parent=None)
            input_iter = iter(tf.data.Dataset.from_tensor_slices([1, 2, 3]))
            # Move the input_iter.
            self.assertEqual(next(input_iter), 1)
            state0 = dict(
                x=jnp.zeros([], dtype=jnp.int32),
                input_iter=input_iter,
            )

            ckpt.save(step=100, state=state0)
            ckpt.wait_until_finished()

            state0_specs = dict(
                x=utils.TensorSpec(shape=[], dtype=jnp.int32),
                # The same iterator, but with the position at 0.
                input_iter=iter(tf.data.Dataset.from_tensor_slices([1, 2, 3])),
            )

            def tensors_only(tree):
                return (
                    utils.prune_tree(
                        tree, should_prune=lambda _, v: not isinstance(v, utils.Tensor)
                    ),
                )

            step, restored_state = ckpt.restore(step=None, state=state0_specs)
            self.assertEqual(100, step)
            # The iterators will be different (despite pointing to the same values).
            self.assertNestedEqual(tensors_only(state0), tensors_only(restored_state))
            # The restored_state contains the input_iter pointing to the next value.
            self.assertEqual(next(restored_state["input_iter"]), 2)
            self.assertEqual(next(restored_state["input_iter"]), 3)
            ckpt.stop()

    def test_cleanup_checkpoint(self):
        # Mock the rmtree s.t. it does nothing.
        with (
            mock.patch("tensorflow.io.gfile.rmtree", side_effect=None),
            tempfile.TemporaryDirectory() as temp_dir,
        ):
            # Create a few mock checkpoints.
            ckpt_paths = []
            for step in [1, 2]:
                ckpt_paths.append(os.path.join(temp_dir, f"step_{step:08d}"))
                os.makedirs(ckpt_paths[-1])
                for file in ["test", "index"]:
                    with open(os.path.join(ckpt_paths[-1], file), "w", encoding="utf-8") as f:
                        f.write(str(step))
            self.assertEqual(Checkpointer.latest_checkpoint_path(temp_dir), ckpt_paths[-1])
            # Simulate a corrupted cleanup on the last ckpt.
            Checkpointer.cleanup_checkpoint(ckpt_paths[-1], sync=False)
            # Ensure that the last ckpt still has the "test" file.
            with open(os.path.join(ckpt_paths[-1], "test"), encoding="utf-8") as f:
                self.assertEqual("2", f.read())
            # Ensure that the last ckpt is considered invalid.
            self.assertEqual(Checkpointer.latest_checkpoint_path(temp_dir), ckpt_paths[0])

    @parameterized.parameters(
        # By default, we restore from the latest ckpt, keep the last 3 steps, and every 2 after.
        dict(
            ckpt_paths=None,
            expect_restore_step=9,
            expect_saved_steps=[0, 2, 4, 6, 7, 8, 9],
        ),
        # If we pretend that the first 2 ckpt paths failed, they should be retained.
        # We then keep the next 3 steps and every 2 afterwards.
        dict(
            ckpt_paths=range(8),
            expect_restore_step=7,
            expect_saved_steps=[0, 2, 4, 5, 6, 7, 8, 9],
        ),
        # Test a case where committed dirs are not consecutive.
        # In this case, we keep 9 due to possible in-progress write;
        # we keep 8, 6, 3, which are the last 3 checkpoints;
        # And we keep 0 (but not 1, since it doesn't respect keep_every_n=2).
        dict(
            ckpt_paths=[0, 1, 3, 6, 8],
            expect_restore_step=8,
            expect_saved_steps=[0, 3, 6, 8, 9],
        ),
    )
    def test_garbage_collection(
        self,
        ckpt_paths: Optional[Sequence[str]],
        expect_restore_step: int,
        expect_saved_steps: Sequence[int],
    ):
        mesh_shape = (1, 1)
        if not test_utils.is_supported_mesh_shape(mesh_shape):
            return
        with _mesh(mesh_shape), tempfile.TemporaryDirectory() as temp_dir:
            cfg = Checkpointer.default_config().set(
                name="test",
                dir=temp_dir,
                keep_last_n=3,
                keep_every_n_steps=2,
                gc_loop_interval_seconds=1,
            )
            cfg.save_policy.min_step = 0
            ckpt: Checkpointer = cfg.instantiate(parent=None)
            state = dict(x=jnp.zeros([], dtype=jnp.int32))

            for step in range(10):
                ckpt.save(step=step, state=state)
            ckpt.wait_until_finished()

            # Mock out the checkpoints that are committed.
            if ckpt_paths:
                ckpt_paths = [os.path.join(temp_dir, f"step_{i:08d}") for i in ckpt_paths]
            else:
                ckpt_paths = Checkpointer.checkpoint_paths(cfg.dir)

            with mock.patch.object(Checkpointer, "checkpoint_paths", return_value=ckpt_paths):
                ckpt._run_garbage_collection()

                # step=None restores from the latest ckpt.
                self.assertNestedEqual(
                    expect_restore_step,
                    ckpt.restore(step=None, state=state)[0],
                )

                saved = []
                for step in range(10):
                    try:
                        restored_step, _ = ckpt.restore(step=step, state=state)
                        saved.append(restored_step)
                    except Exception as e:  # pylint: disable=broad-except
                        logging.info("%s", e)
                self.assertSequenceEqual(expect_saved_steps, saved)
                ckpt.stop()

            # Check that the directories not in expect_saved_steps are indeed removed.
            expect_removed = set(range(10)) - set(expect_saved_steps)
            for path in [os.path.join(temp_dir, f"step_{i:08d}") for i in expect_removed]:
                self.assertFalse(os.path.exists(path))

    def test_check_state_structure_exact(self):
        actual = []
        key, value = "##", "test"
        target = [(key, value)]
        check_state_structure(actual, actual)
        check_state_structure(target, target)
        # Make sure the error message correctly shows the diff.
        with self.assertRaisesRegex(ValueError, f"{key}={value}"):
            check_state_structure(actual, target)

    def test_check_state_structure_exact_up_to_dtype(self):
        actual = [
            ("step", 1000),
            ("prng_key", {"dtype": "uint32", "shape": "(4,)"}),
            ("model/linear/bias", {"dtype": "bfloat16", "shape": "(8,)"}),
        ]
        target = [
            ("step", 1000),
            ("prng_key", {"dtype": "uint16", "shape": "(4,)"}),
            ("model/linear/bias", {"dtype": "float32", "shape": "(8,)"}),
        ]
        check_state_structure(actual, target, validation=CheckpointValidationType.EXACT_UP_TO_DTYPE)
        not_in_target = ("learner/ema/bias", "##")
        actual.append(not_in_target)
        # Make sure the error message shows the correct .
        with self.assertRaisesRegex(ValueError, "=".join(not_in_target)):
            check_state_structure(
                actual, target, validation=CheckpointValidationType.EXACT_UP_TO_DTYPE
            )

    def test_check_state_structure_contains_state(self):
        actual = [(f"#{i}#", f"{i}{i}") for i in range(1, 5)]
        target = [(f"#{i}#", f"{i}{i}") for i in range(2, 4)]
        check_state_structure(actual, target, validation=CheckpointValidationType.CONTAINS_STATE)
        not_contained = ("#7#", "77")
        target.append(not_contained)
        # Make sure the error message correctly shows the diff.
        with self.assertRaisesRegex(ValueError, "=".join(not_contained)):
            check_state_structure(
                actual, target, validation=CheckpointValidationType.CONTAINS_STATE
            )

    def test_check_state_structure_contains_state_up_to_dtype(self):
        actual = [
            ("step", 1000),
            ("prng_key", {"dtype": "uint32", "shape": "(4,)"}),
            ("model/linear/bias", {"dtype": "bfloat16", "shape": "(8,)"}),
            ("model/linear/weight", {"dtype": "bfloat16", "shape": "(4, 8)"}),
        ]
        target = [
            ("step", 1000),
            ("prng_key", {"dtype": "uint16", "shape": "(4,)"}),
            ("model/linear/bias", {"dtype": "float32", "shape": "(8,)"}),
        ]
        check_state_structure(
            actual, target, validation=CheckpointValidationType.CONTAINS_STATE_UP_TO_DTYPE
        )
        not_contained = ("learner/ema/bias", "##")
        target.append(not_contained)
        # Make sure the error message shows the correct .
        with self.assertRaisesRegex(ValueError, "=".join(not_contained)):
            check_state_structure(
                actual, target, validation=CheckpointValidationType.CONTAINS_STATE_UP_TO_DTYPE
            )

    def test_stop(self):
        mesh_shape = (1, 1)
        if not test_utils.is_supported_mesh_shape(mesh_shape):
            return
        cfg = _checkpointer_config()
        ckpt: Checkpointer = cfg.instantiate(parent=None)
        # GC thread is not started until the start_gc_thread() call.
        self.assertIsNone(ckpt._gc_thread)

        ckpt._start_gc_thread()
        self.assertIsNotNone(ckpt._gc_thread)
        ckpt.stop()
        # GC thread is terminated after stop() returns.
        self.assertIsNone(ckpt._gc_thread)

        # We can start gc and stop again.
        ckpt._start_gc_thread()
        self.assertIsNotNone(ckpt._gc_thread)
        ckpt.stop()
        self.assertIsNone(ckpt._gc_thread)

    @parameterized.parameters([Checkpointer, OrbaxCheckpointer])
    def test_context(self, checkpointer_cls):
        ckpt = _checkpointer_config(checkpointer_cls).instantiate(parent=None)

        if checkpointer_cls is Checkpointer:
            with ckpt:
                self.assertIsNotNone(ckpt._gc_thread)
            self.assertIsNone(ckpt._gc_thread)

        # Nested contexts are not supported.
        with ckpt:
            with self.assertRaisesRegex(ValueError, "Already in a context"):
                with ckpt:
                    pass

        if checkpointer_cls is Checkpointer:
            self.assertIsNone(ckpt._gc_thread)

    def test_stop_on_exception(self):
        # Ensure that checkpointer gc thread terminates if there's an exception.
        ckpt = _checkpointer_config().instantiate(parent=None)

        def run():
            ckpt._start_gc_thread()
            raise ValueError("expected error")

        # By default, an exception in the main thread does not terminate child threads.
        run_thread = threading.Thread(target=run)
        run_thread.start()
        run_thread.join()
        self.assertFalse(ckpt._gc_stopping.is_set())
        ckpt.stop()  # Stop it explicitly, otherwise test will run forever.

        def run_in_context():
            with ckpt:
                raise ValueError("expected error")

        # With a context manager, we stop when context is exited.
        run_thread = threading.Thread(target=run_in_context)
        run_thread.start()
        run_thread.join()
        self.assertTrue(ckpt._gc_stopping.is_set())

    def test_summary_writer_checkpoint(self):
        mesh_shape = (1, 1)
        if not test_utils.is_supported_mesh_shape(mesh_shape):
            return
        with _mesh(mesh_shape):
            cfg = _checkpointer_config()
            cfg.summary_writer = SummaryWriter.default_config()
            ckpt: Checkpointer = cfg.instantiate(parent=None)
            self.assertIsNotNone(ckpt.summary_writer)

            ckpt.summary_writer.log_checkpoint = mock.Mock()

            state = dict(x=jnp.zeros([], dtype=jnp.int32))
            ckpt.save(step=1, state=state)
            ckpt.wait_until_finished()

            ckpt.summary_writer.log_checkpoint.assert_called_once()
            ckpt.stop()

    @parameterized.product(
        checkpointer_cls=[Checkpointer, OrbaxCheckpointer],
        mode=("max", "min"),
        metric_type=("array", "weighted_scalar"),
    )
    def test_best_metric_policy(self, checkpointer_cls, mode, metric_type):
        def _create_metric(value):
            if metric_type == "array":
                return jnp.asarray(value)
            elif metric_type == "weighted_scalar":
                return WeightedScalar(mean=jnp.asarray(value), weight=jnp.asarray(1.0))
            else:
                raise ValueError("Unsupported metric type!")

        mesh_shape = (1, 1)
        if not test_utils.is_supported_mesh_shape(mesh_shape):
            return

        with _mesh(mesh_shape):
            cfg = _checkpointer_config(checkpointer_cls).set(
                save_policy=BestMetricPolicy.default_config().set(
                    metric=EvalMetric(evaler_name="evaler", metric_name="metric"), mode=mode
                )
            )
            ckpt: Checkpointer = cfg.instantiate(parent=None)
            state0 = dict(x=jnp.zeros([], dtype=jnp.int32))
            state2 = dict(x=jnp.ones([], dtype=jnp.int32) * 2)
            state4 = dict(x=jnp.ones([], dtype=jnp.int32) * 4)

            # Validate that first save succeeds.
            ckpt.save(
                step=0, state=state0, evaler_summaries={"evaler": {"metric": _create_metric(10)}}
            )
            ckpt.wait_until_finished()
            self.assertNestedEqual((0, state0), ckpt.restore(step=None, state=state0))

            ckpt.save(
                step=2, state=state2, evaler_summaries={"evaler": {"metric": _create_metric(5)}}
            )
            ckpt.wait_until_finished()
            if mode == "max":
                self.assertNestedEqual((0, state0), ckpt.restore(step=None, state=state0))
            else:
                self.assertNestedEqual((2, state2), ckpt.restore(step=None, state=state0))

            ckpt.save(
                step=4, state=state4, evaler_summaries={"evaler": {"metric": _create_metric(11)}}
            )
            ckpt.wait_until_finished()
            if mode == "max":
                self.assertNestedEqual((4, state4), ckpt.restore(step=None, state=state0))
            else:
                self.assertNestedEqual((2, state2), ckpt.restore(step=None, state=state0))
            ckpt.stop()

    @parameterized.parameters([Checkpointer, OrbaxCheckpointer])
    def test_best_metric_policy_value_error(self, checkpointer_cls):
        mesh_shape = (1, 1)
        if not test_utils.is_supported_mesh_shape(mesh_shape):
            return

        with _mesh(mesh_shape):
            cfg = _checkpointer_config(checkpointer_cls).set(
                save_policy=BestMetricPolicy.default_config().set(
                    metric=EvalMetric(evaler_name="evaler", metric_name="metric"), mode="max"
                )
            )
            ckpt: Checkpointer = cfg.instantiate(parent=None)
            state0 = dict(x=jnp.zeros([], dtype=jnp.int32))

            with pytest.raises(ValueError, match=re.escape("evaler_summaries is empty")):
                ckpt.save(step=0, state=state0, evaler_summaries={})
                ckpt.wait_until_finished()

            with pytest.raises(ValueError, match=re.escape("not found in evaler_summaries")):
                ckpt.save(
                    step=0, state=state0, evaler_summaries={"evaler2": {"metric": jnp.asarray(10)}}
                )
                ckpt.wait_until_finished()

            with pytest.raises(ValueError, match=re.escape("not in evaler_summaries")):
                ckpt.save(
                    step=0, state=state0, evaler_summaries={"evaler": {"metric2": jnp.asarray(10)}}
                )
                ckpt.wait_until_finished()

            with pytest.raises(ValueError, match=re.escape("is None")):
                ckpt.save(step=0, state=state0, evaler_summaries={"evaler": {"metric": None}})
                ckpt.wait_until_finished()

            with pytest.raises(ValueError, match=re.escape("scalar")):
                ckpt.save(
                    step=0,
                    state=state0,
                    evaler_summaries={"evaler": {"metric": jnp.asarray([1, 2])}},
                )
                ckpt.wait_until_finished()
            ckpt.stop()

    def test_every_n_steps_policy(self):
        policy = every_n_steps_policy(n=3)
        self.assertFalse(policy(step=0, evaler_summaries={}))
        self.assertFalse(policy(step=1, evaler_summaries={}))
        self.assertFalse(policy(step=2, evaler_summaries={}))
        self.assertTrue(policy(step=3, evaler_summaries={}))
        self.assertFalse(policy(step=4, evaler_summaries={}))

    def test_every_n_steps_policy_min_step(self):
        policy = every_n_steps_policy(n=3, min_step=0)
        self.assertTrue(policy(step=0, evaler_summaries={}))
        self.assertFalse(policy(step=1, evaler_summaries={}))
        self.assertFalse(policy(step=2, evaler_summaries={}))
        self.assertTrue(policy(step=3, evaler_summaries={}))
        self.assertFalse(policy(step=4, evaler_summaries={}))

    def test_every_n_steps_and_last_policy(self):
        policy = every_n_steps_and_last_policy(n=5, max_step=13)
        self.assertTrue(policy(step=5, evaler_summaries={}))
        self.assertFalse(policy(step=9, evaler_summaries={}))
        self.assertTrue(policy(step=10, evaler_summaries={}))
        self.assertFalse(policy(step=11, evaler_summaries={}))
        self.assertFalse(policy(step=12, evaler_summaries={}))
        self.assertTrue(policy(step=13, evaler_summaries={}))

    @parameterized.parameters([Checkpointer, OrbaxCheckpointer])
    def test_latest_checkpoint_path(self, checkpointer_cls: Type[BaseCheckpointer]):
        with tempfile.TemporaryDirectory() as td:
            # Test that the most recent checkpoint is returned.
            ckpt_paths = {}
            for step in [1, 2, 10, 11]:
                if checkpointer_cls is Checkpointer:
                    ckpt_paths[step] = os.path.join(td, f"step_{step:08d}")
                    os.makedirs(ckpt_paths[step])
                    if step <= 10:
                        with open(
                            os.path.join(ckpt_paths[step], "index"), "w", encoding="utf-8"
                        ) as f:
                            f.write("dummy")
                elif checkpointer_cls is OrbaxCheckpointer:
                    if step <= 10:
                        ckpt_paths[step] = os.path.join(td, f"step_{step:08d}")
                        os.makedirs(ckpt_paths[step])
                else:
                    raise NotImplementedError(checkpointer_cls)
            final_ckpt_path = ckpt_paths[10]
            # Note: step 11 is not complete, so the latest path returns step 10.
            self.assertEqual(checkpointer_cls.latest_checkpoint_path(td), final_ckpt_path)

    @parameterized.parameters([Checkpointer, OrbaxCheckpointer])
    def test_read_state_spec(self, checkpointer_cls: Type[BaseCheckpointer]):
        mesh_shape = (1, 1)
        if not test_utils.is_supported_mesh_shape(mesh_shape):
            return
        with _mesh(mesh_shape):
            cfg = _checkpointer_config(checkpointer_cls)
            cfg.save_policy.min_step = 0
            ckpt: BaseCheckpointer = cfg.instantiate(parent=None)
            state0 = dict(
                **{
                    f"v_{str(dtype.dtype)}": jnp.zeros([], dtype=dtype)
                    for dtype in (jnp.uint32, jnp.int32, jnp.int64)
                },
                **{
                    f"v_{str(dtype.dtype)}": jnp.zeros([4], dtype=dtype)
                    for dtype in (jnp.float16, jnp.float32, jnp.float64)
                },
                **{
                    f"v_{str(dtype.dtype)}": jnp.zeros([4, 2], dtype=dtype)
                    for dtype in (jnp.bfloat16, jnp.bool_)
                },
            )
            ckpt.save(step=0, state=state0)
            ckpt.wait_until_finished()
            # Tests `read_state_spec`.
            state_spec = read_state_spec(checkpointer_cls.latest_checkpoint_path(cfg.dir))
            self.assertNestedEqual(
                state_spec,
                jax.tree_util.tree_map(
                    lambda t: utils.TensorSpec(shape=t.shape, dtype=t.dtype), state0
                ),
            )
            step, state1 = ckpt.restore(state=state_spec)
            self.assertNestedEqual(0, step)
            self.assertNestedEqual(state0, state1)

    def test_vdict_order_compatibility(self):
        """Tests that changing VDict to correctly have the same pytree flattenning behavior as dict
        can still restore old checkpoints created using the old VDict version.
        """
        mesh_shape = (1, 1)
        if not test_utils.is_supported_mesh_shape(mesh_shape):
            return

        # Subclass VDict so that VDict-specific code works the same with this class.
        # The pytree flattening / serialization logic is defined explicitly for this subclass
        # and is not inherited.
        @jax.tree_util.register_pytree_node_class
        class OldVDict(VDict):
            """The original implementation of VDict."""

            def __repr__(self):
                return f"VDict({super().__repr__()})"

            def tree_flatten_with_keys(self):
                raise NotImplementedError

            def tree_flatten(self):
                # Convert dict_values and_keys to lists to avoid holding reference to the VDict.
                return (list(self.values()), list(self.keys()))

            @classmethod
            def tree_unflatten(cls, keys, values):
                return cls(zip(keys, values))

        with _mesh(mesh_shape):
            with unittest.mock.patch.dict(globals(), {"SWITCHABLE_VDICT_IMPL": OldVDict}):
                cfg = _checkpointer_config()
                cfg.save_policy.min_step = 0
                ckpt: Checkpointer = cfg.instantiate(parent=None)
                # VDict with out of order keys.
                state0 = dict(a=3, b=SwitchableVDict(d=6, b=5))
                state0 = jax.tree_util.tree_map(jnp.asarray, state0)
                self.assertEqual(list(state0["b"].keys()), ["d", "b"])
                ckpt.save(step=0, state=state0)
                ckpt.wait_until_finished()

                _, result = ckpt.restore(step=0, state=state0)
                self.assertNestedEqual(state0, result)
                self.assertEqual(list(result["b"].keys()), ["d", "b"])
            with unittest.mock.patch.dict(globals(), {"SWITCHABLE_VDICT_IMPL": VDict}):
                _, result = ckpt.restore(step=0, state=state0)
                self.assertNestedEqual(state0, result)
                self.assertEqual(list(result["b"].keys()), ["b", "d"])

                after_tree_map = jax.tree_util.tree_map(lambda x: x, result)
                self.assertEqual(list(after_tree_map["b"].keys()), ["b", "d"])

                _, result = ckpt.restore(step=0, state=after_tree_map)
                self.assertNestedEqual(state0, result)
                self.assertEqual(list(result["b"].keys()), ["b", "d"])


class TensorStoreStateStorageTest(test_utils.TestCase):
    @parameterized.parameters(None, 1)
    def test_max_concurrent_gb(self, max_concurrent_gb: Optional[int]):
        cfg = TensorStoreStateStorage.default_config().set(max_concurrent_gb=max_concurrent_gb)
        storage = cfg.instantiate()
        if max_concurrent_gb is not None:
            self.assertIsInstance(storage._manager, BoundedAsyncCheckpointManager)
        else:
            self.assertIsInstance(
                storage._manager, array_serialization.GlobalAsyncCheckpointManager
            )

    @parameterized.parameters(jnp.float32, jnp.bfloat16, jnp.int32, jnp.int16)
    def test_save_and_restore_from_dir(self, restore_floats_as: jnp.dtype):
        mesh_shape = (1, 1)
        if not test_utils.is_supported_mesh_shape(mesh_shape):
            return

        def make_state(float_dtype):
            return dict(x=jnp.zeros([], dtype=jnp.int32), y=jnp.ones([2], dtype=float_dtype))

        with _mesh(mesh_shape):
            state = make_state(float_dtype=jnp.float32)
            storage = TensorStoreStateStorage.default_config().instantiate()
            with tempfile.TemporaryDirectory() as root_dir:
                step = 1000
                # Save ckpt.
                final_dir = os.path.join(root_dir, f"step_{step:08d}")
                storage.save_to_dir(step=step, state=state, ckpt_dir=final_dir)
                storage.wait_until_finished()

                # Successfully restores with different dtypes.
                restored_state = storage.restore_from_dir(
                    step,
                    state=make_state(float_dtype=restore_floats_as),
                    ckpt_dir=final_dir,
                    validation=CheckpointValidationType.EXACT_UP_TO_DTYPE,
                )
                self.assertNestedEqual(
                    restored_state,
                    (
                        state
                        if restore_floats_as is None
                        else make_state(float_dtype=restore_floats_as)
                    ),
                )

    def test_save_to_dir_async(self):
        """Tests that serialization happens async."""
        mesh_shape = (1, 1)
        if not test_utils.is_supported_mesh_shape(mesh_shape):
            return
        with _mesh(mesh_shape):
            storage = TensorStoreStateStorage.default_config().instantiate()
            with tempfile.TemporaryDirectory() as temp_dir:
                # We do a blocking set on the main thread and a blocking get on commit.
                q = queue.Queue()
                committed_value = None

                def on_commit_callback(**kwargs):
                    del kwargs
                    nonlocal committed_value
                    committed_value = q.get(block=True)

                storage.save_to_dir(
                    step=1,
                    state=dict(x=jnp.zeros([], dtype=jnp.int32)),
                    ckpt_dir=temp_dir,
                    on_commit_callback=on_commit_callback,
                )
                q.put("test", block=True)
                storage.wait_until_finished()
                self.assertEqual("test", committed_value)


def _write_shards(lines: Iterable[str], *, path_prefix, num_shards) -> list[str]:
    filenames = [
        f"{path_prefix}-{shard_id:05d}-of-{num_shards:05d}" for shard_id in range(num_shards)
    ]
    files = [tf.io.gfile.GFile(filename, "w") for filename in filenames]
    for i, line in enumerate(lines):
        files[i % num_shards].write(line + "\n")
    return filenames


class TfIteratorTest(test_utils.TestCase):
    def test_restored_iterator_resumes(self):
        num_examples = 30
        tempdir = tempfile.mkdtemp()
        lines = [str(id) for id in range(num_examples)]
        filenames = _write_shards(lines, path_prefix=os.path.join(tempdir, "records"), num_shards=4)
        ds = tf.data.Dataset.from_tensor_slices(filenames)
        ds = ds.interleave(
            # pylint: disable-next=unnecessary-lambda
            lambda filename: tf.data.TextLineDataset(filename),
            num_parallel_calls=2,
        )
        ds = ds.shuffle(5)
        it = iter(ds)
        seen = []
        for seq_num in range(num_examples):
            if seq_num % 3 == 0:
                # Save and restore the iterator.
                ckpt_path = os.path.join(tempdir, "ckpt")
                prev_it = it
                save_tf_savables({"it": it}, dir=ckpt_path)
                it = iter(ds)  # reset `it`.
                self.assertIsNot(it, prev_it)
                restore_tf_savables({"it": it}, dir=ckpt_path)
            line = next(it).numpy()
            seen.append(int(line))
        # Every input example should be seen exactly once, since the saved and restored iterator
        # should continue from the interruption.
        self.assertSetEqual(set(seen), set(range(num_examples)))


SWITCHABLE_VDICT_IMPL: Optional[type[VDict]] = None


# Subclass VDict so that VDict-specific code works the same with this class.
# The pytree flattening logic is defined explicitly for this subclass
# and is not inherited.
@jax.tree_util.register_pytree_with_keys_class
class SwitchableVDict(VDict):
    """A VDict that can switch its implementation between different implementations.

    For testing backwards compatibility.
    """

    def __repr__(self):
        return SWITCHABLE_VDICT_IMPL.__repr__(self)

    def tree_flatten_with_keys(self):
        try:
            return SWITCHABLE_VDICT_IMPL.tree_flatten_with_keys(self)
        except NotImplementedError:
            # tree_paths() no longer generates named keys for pytrees that don't register
            # their child keys, so we simulate the child keys from the old implementation
            # of tree_paths().
            values, keys = SWITCHABLE_VDICT_IMPL.tree_flatten(self)
            key_value = [(jax.tree_util.DictKey(k), v) for k, v in zip(keys, values)]
            return key_value, keys

    @classmethod
    def tree_unflatten(cls, keys, values):
        return cls(SWITCHABLE_VDICT_IMPL.tree_unflatten(keys, values))


serialization.register_serialization_state(
    SwitchableVDict,
    # pylint: disable-next=protected-access
    ty_to_state_dict=serialization._dict_state_dict,
    # pylint: disable-next=protected-access
    ty_from_state_dict=serialization._restore_dict,
)

if __name__ == "__main__":
    absltest.main()<|MERGE_RESOLUTION|>--- conflicted
+++ resolved
@@ -11,12 +11,9 @@
 import tempfile
 import threading
 import unittest
-<<<<<<< HEAD
+
 from collections.abc import Iterable, Sequence
-from typing import Optional
-=======
-from typing import Iterable, List, Optional, Sequence, Type, cast
->>>>>>> 899b33e4
+from typing import Optional, Type, cast
 from unittest import mock
 
 import jax
