# Copyright © 2024 Apple Inc.

"""Tests array serialization utils."""
# pylint: disable=protected-access

import asyncio
import functools
import re
import tempfile
import time
from collections import defaultdict
from contextlib import contextmanager
from typing import Any
from unittest import mock

import jax
import jax.numpy as jnp
import numpy as np
import pytest
import tensorstore as ts
from absl.testing import absltest, parameterized
from jax.experimental import mesh_utils

from axlearn.common import array_serialization
from axlearn.common.array_serialization import (
    BoundedDataShardedAsyncCheckpointManager,
    _async_serialize,
    _CommitFuture,
    _get_shard_infos,
    _num_replicas_per_shard,
    _run_serializer,
    _ShardInfo,
    _slice_shard_and_copy_to_host,
    _transfer_to_host,
    futures,
    serialization,
)

# TODO(wyi): This dictionary is introduced for the temporary peroiod of upgrading JAX from 0.5.3 to
# 0.6.2. Once the upgrading is complete, we should remove it ASAP.
_ts_open = {"0.6.2": "ts.open", "0.5.3": "serialization.ts.open"}[jax.__version__]


@contextmanager
def get_tensorstore_spec(arr: jax.Array):
    """Create tensorstore for an array and saves to a temporary location."""
    tempdir = tempfile.TemporaryDirectory()
    tensorstore_spec = {
        "driver": "n5",
        "kvstore": {
            "driver": "file",
            "path": tempdir.name,
        },
        "metadata": {
            "dataType": str(arr.dtype),
            "dimensions": arr.shape,
        },
        "create": True,
        "delete_existing": True,
    }
    try:
        yield tensorstore_spec
    finally:
        tempdir.cleanup()


class SerializerTest(parameterized.TestCase):
    """Tests serialization utils."""

    def test_fully_addressable(self):
        """Tests that we don't attempt to serialize fully addressable arrays across multiple hosts,
        which can lead to races.
        """
        with mock.patch("jax.process_count", return_value=2), self.assertRaises(Exception):
            asyncio.run(
                _async_serialize(
                    jnp.array(1),
                    {},
                    futures.Future(),
                    limiter=serialization._LimitInFlightBytes(1),
                    max_data_shard_degree=-1,
                    shard_threshold_bytes=0,
                ),
                debug=True,
            )

    def _create_partially_replicated_array(self, sharded: bool):
        single_device_arr = jnp.arange(0, 1023 * 1024).reshape(1023, 1024)
        if sharded:
            if jax.device_count() != 8 or jax.process_count() != 1:
                self.skipTest("Incorrect device count for mesh.")
            devices = mesh_utils.create_device_mesh((8,))
            mesh = jax.sharding.Mesh(devices.reshape((4, 2)), ("x", "y"))
            sharding = jax.sharding.NamedSharding(mesh, jax.sharding.PartitionSpec(None, "y"))
            arr = jax.device_put(single_device_arr, sharding)
            return arr
        return single_device_arr

    @parameterized.parameters(False, True)
    def test_async_serialize_d2h_sync(self, sharded):
        arr = self._create_partially_replicated_array(sharded)

        ts_open_handle: Any = None
<<<<<<< HEAD
        old_open = array_serialization.ts.open
=======
        old_open = {
            "0.6.2": lambda: array_serialization.ts.open,
            "0.5.3": lambda: array_serialization.serialization.ts.open,
        }[jax.__version__]()
>>>>>>> 029cd03d

        async def ts_open_patch(*args, **kwargs):
            nonlocal ts_open_handle
            ts_open_handle = await old_open(*args, **kwargs)
            return ts_open_handle

        def jit_fn(arr):
            return arr + 1

        # Use AOT to reduce jit start time.
        jit_fn = jax.jit(jit_fn, donate_argnums=0).lower(arr).compile()

        old_transfer = _transfer_to_host

        # Delay execution by 1 second.
        def transfer_to_host_patch(*args, **kwargs):
            time.sleep(1)
            return old_transfer(*args, **kwargs)

        d2h_future = array_serialization.futures.Future()
        with mock.patch(
<<<<<<< HEAD
            f"{array_serialization.__name__}.ts.open",
=======
            f"{array_serialization.__name__}.{_ts_open}",
>>>>>>> 029cd03d
            ts_open_patch,
        ), get_tensorstore_spec(arr) as spec, mock.patch(
            f"{array_serialization.__name__}._transfer_to_host", transfer_to_host_patch
        ):
            # Either RuntimeError(Array has been deleted with shape) or
            # ValueError(...Buffer has been deleted or donated...) may occur.
            with pytest.raises((RuntimeError, ValueError), match=re.escape("delete")):
                f = _CommitFuture(
                    _run_serializer(
                        [arr],
                        [spec],
                        [d2h_future],
                        max_concurrent_bytes=arr.nbytes,
                        max_data_shard_degree=-1,
                        shard_threshold_bytes=-1,
                    )
                )
                # Throws Array deleted exception if not waiting for d2h_future.
                jit_fn(arr)
                f.result()

        arr = self._create_partially_replicated_array(sharded)
        arr_host = jax.device_get(arr)
        d2h_future = array_serialization.futures.Future()
        with mock.patch(
<<<<<<< HEAD
            f"{array_serialization.__name__}.ts.open",
=======
            f"{array_serialization.__name__}.{_ts_open}",
>>>>>>> 029cd03d
            ts_open_patch,
        ), get_tensorstore_spec(arr) as spec, mock.patch(
            f"{array_serialization.__name__}._transfer_to_host", transfer_to_host_patch
        ):
            f = _CommitFuture(
                _run_serializer(
                    [arr],
                    [spec],
                    [d2h_future],
                    max_concurrent_bytes=arr.nbytes,
                    max_data_shard_degree=-1,
                    shard_threshold_bytes=-1,
                )
            )
            d2h_future.result()
            # If D2H is finished, arr can be safely donated.
            jit_fn(arr)
            f.result()

            # Verify serialization result is correct.
            # pylint: disable-next=unsubscriptable-object
            arr_data = ts_open_handle[:].read().result()
            self.assertTrue(np.all(arr_data == arr_host))

    @parameterized.parameters(False, True)
    def test_async_serialize_exception_safety(self, sharded):
        arr = self._create_partially_replicated_array(sharded)

        async def ts_open_patch(*_, **__):
            raise RuntimeError("Test")

        d2h_future = array_serialization.futures.Future()
        with mock.patch(
<<<<<<< HEAD
            f"{array_serialization.__name__}.ts.open",
=======
            f"{array_serialization.__name__}.{_ts_open}",
>>>>>>> 029cd03d
            ts_open_patch,
        ), get_tensorstore_spec(arr) as spec:
            f = _CommitFuture(
                _run_serializer(
                    [arr], [spec], [d2h_future], max_data_shard_degree=-1, shard_threshold_bytes=-1
                )
            )
            d2h_future.result()
            with pytest.raises(RuntimeError, match=re.escape("Test")):
                f.result()

        def transfer_to_host_patch(*_):
            raise RuntimeError("Test")

        d2h_future = array_serialization.futures.Future()
        with mock.patch(
            f"{array_serialization.__name__}._transfer_to_host",
            transfer_to_host_patch,
        ), get_tensorstore_spec(arr) as spec:
            f = _CommitFuture(
                _run_serializer(
                    [arr], [spec], [d2h_future], max_data_shard_degree=-1, shard_threshold_bytes=-1
                )
            )
            # Exceptions will be raised in both the d2h future and the commit future.
            with pytest.raises(RuntimeError, match=re.escape("Test")):
                d2h_future.result()
            with pytest.raises(RuntimeError, match=re.escape("Test")):
                f.result()

    @parameterized.parameters(
        # Test that we can always fit the largest shard.
        dict(
            arrays=[[1, 2], [1]],
            max_concurrent_gb=1,
            expect_max_concurrent_gb=3,
        ),
        # Test empty shards.
        dict(
            arrays=[],
            max_concurrent_gb=1,
            expect_max_concurrent_gb=1,
        ),
    )
    def test_serialize(
        self, arrays: list[list[int]], max_concurrent_gb: int, expect_max_concurrent_gb: int
    ):
        arrays = [
            mock.Mock(
                addressable_shards=[
                    mock.Mock(
                        replica_id=0, **{"data.nbytes": int(shard * 10**9), "data.shape": ()}
                    )
                    for shard in array
                ],
                nbytes=int(sum(array) * 10**9),
                dtype=jax.numpy.bfloat16,
            )
            for array in arrays
        ]
        tensorstore_specs = [{} for _ in range(len(arrays))]
        expect_max_concurrent_bytes = int(expect_max_concurrent_gb * 10**9)

        concurrent_bytes = 0

        class FakeTs:
            def __getitem__(self, *_):
                return self

            async def write(self, data: jax.Array, **_):
                await asyncio.sleep(0.1)
                nonlocal concurrent_bytes
                concurrent_bytes -= data.nbytes

        async def open_patch(*_, **__):
            return FakeTs()

        async def _copy_to_host_patch(shard_infos: list[_ShardInfo]):
            nonlocal concurrent_bytes
            for info in shard_infos:
                concurrent_bytes += info.data.nbytes
            # In-flight bytes should be lower than the expected max bytes
            self.assertLessEqual(concurrent_bytes, expect_max_concurrent_bytes)

        manager = BoundedDataShardedAsyncCheckpointManager(max_concurrent_gb=max_concurrent_gb)
        with (
            mock.patch(
                f"{array_serialization.__name__}._num_replicas_per_shard",
                lambda *args: defaultdict(lambda: 1),
            ),
            mock.patch(f"{array_serialization.__name__}._slices_to_tuple", lambda *_: 1),
            mock.patch(
                f"{array_serialization.__name__}._slice_shard_and_copy_to_host", _copy_to_host_patch
            ),
            mock.patch(
                f"{array_serialization.__name__}.serialization._get_metadata", lambda *_: {}
            ),
<<<<<<< HEAD
            mock.patch(f"{array_serialization.__name__}.ts.open", open_patch),
=======
            mock.patch(f"{array_serialization.__name__}.{_ts_open}", open_patch),
>>>>>>> 029cd03d
            mock.patch(f"{array_serialization.__name__}.ts.Spec", mock.MagicMock()),
        ):
            manager.serialize(arrays, tensorstore_specs, on_commit_callback=lambda: None)
            manager.wait_until_finished()

    @parameterized.product(
        arrays=[[jnp.arange(0, 1024 * 1024)]],
        max_concurrent_gb=[1],
        load_to_pinned_host=[True, False],
        jax_platforms=["proxy", "gpu", "tpu", "cpu"],
        enable_gcs_grpc=["true", "false"],
    )
    def test_deserialize(
        self,
        arrays: list[list[int]],
        max_concurrent_gb: int,
        load_to_pinned_host: bool,
        jax_platforms: str,
        enable_gcs_grpc: str,
    ):
        if jax.device_count() != 8 or jax.process_count() != 1 or jax.default_backend() == "cpu":
            self.skipTest(
                "Skip preloading check if device is CPU since CPU does not support "
                + "pinned host memory kind."
            )

        devices = mesh_utils.create_device_mesh((8,))
        mesh = jax.sharding.Mesh(devices, "x")
        sharding = jax.sharding.NamedSharding(mesh, jax.sharding.PartitionSpec(("x",)))
        data = [jax.device_put(arr, sharding) for arr in arrays]

        # create a temporary tensorstore spec for the arrays
        @contextmanager
        def get_tensorstore_spec_for_deserialization(arrays: list[jax.Array]):
            tempdir = tempfile.TemporaryDirectory()
            kvstore_spec = {
                "driver": "gcs",
                "bucket": "fake-bucket",
                "path": f"fake-path/{time.time()}",
            }

            create_spec = lambda arr: {
                "driver": "zarr",
                "kvstore": kvstore_spec,
                "dtype": str(arr.dtype),
                "create": True,
                "delete_existing": True,
            }

            try:
                # Yield the temp path so our mock can redirect GCS writes to a local file.
                yield [create_spec(arr) for arr in arrays], tempdir.name
            finally:
                tempdir.cleanup()

        manager = BoundedDataShardedAsyncCheckpointManager(max_concurrent_gb=max_concurrent_gb)

        captured_specs = []
        original_ts_open = array_serialization.ts.open

        async def mock_ts_open(spec_arg, *args, **kwargs):
            # Convert spec to dict for inspection, as it can be a ts.Spec object.
            spec_dict = spec_arg.to_json() if isinstance(spec_arg, ts.Spec) else spec_arg
            captured_specs.append(spec_dict)

            # Create a copy to modify for the underlying call.
            spec_for_call = spec_dict.copy()
            # If it's a gcs spec (from serialize) or gcs_grpc (from deserialize),
            # redirect it to a functional file backend to allow the test to complete.
            if spec_for_call.get("kvstore", {}).get("driver") in ("gcs", "gcs_grpc"):
                spec_for_call["kvstore"] = {"driver": "file", "path": temp_path}

            # Re-wrap if the original was a ts.Spec object.
            call_arg = ts.Spec(spec_for_call) if isinstance(spec_arg, ts.Spec) else spec_for_call
            return await original_ts_open(call_arg, *args, **kwargs)

        # Write the data to local files
        with get_tensorstore_spec_for_deserialization(data) as (
            tensorstore_spec,
            temp_path,
        ), mock.patch(
            f"{array_serialization.__name__}.{_ts_open}", new=mock_ts_open
        ), mock.patch.dict(
            "os.environ", {"JAX_PLATFORMS": jax_platforms, "ENABLE_GCS_GRPC": enable_gcs_grpc}
        ):
            manager.serialize(
                data,
                tensorstore_spec,
                on_commit_callback=lambda: None,
            )
            manager.wait_until_finished()

            # Deserialize the data
            load_sharding = [
                sharding.with_memory_kind("pinned_host") if load_to_pinned_host else sharding
            ]
            deserialized_data = manager.deserialize(
                load_sharding,
                tensorstore_spec,
            )

        # Assert that the spec and context passed to ts.open during deserialize was modified.
        # The calls for deserialize are the last ones captured.
        deserialize_specs = captured_specs[-len(data) :]
        self.assertGreater(len(deserialize_specs), 0)
        for spec in deserialize_specs:
            # gcs_grpc driver should be used when either:
            # - JAX_PLATFORMS is "proxy" (running on GCP/Pathways), OR
            # - ENABLE_GCS_GRPC is "true" (explicit opt-in)
            # Otherwise, gcs driver should be used (no change)
            should_use_grpc = jax_platforms == "proxy" or enable_gcs_grpc == "true"
            expected_driver = "gcs_grpc" if should_use_grpc else "gcs"
            self.assertEqual(spec["kvstore"]["driver"], expected_driver)
        # Verify the deserialized data matches the original data
        self.assertEqual(len(data), len(deserialized_data))
        for arr, d_arr in zip(data, deserialized_data):
            self.assertEqual(arr.shape, d_arr.shape)
            self.assertEqual(arr.dtype, d_arr.dtype)
            # Check that the data matches
            np.testing.assert_array_equal(arr, d_arr)

            if load_to_pinned_host:
                # Verify that the data is loaded to pinned host memory
                self.assertTrue(d_arr.sharding.memory_kind == "pinned_host")

    def test_max_concurrency(self):
        with self.assertRaisesRegex(ValueError, "strictly positive"):
            BoundedDataShardedAsyncCheckpointManager(max_concurrent_gb=0)

    def test_serialize_consecutive(self):
        """Tests that serialize waits for prior serialization to finish."""
        manager = BoundedDataShardedAsyncCheckpointManager(max_concurrent_gb=1)
        mock_serialize = mock.patch(
            f"{array_serialization.__name__}._async_serialize", return_value=mock.AsyncMock()
        )
        with mock_serialize, mock.patch.object(manager, "wait_until_finished") as mock_wait:
            manager.serialize([], [], on_commit_callback=lambda *args: None)
            self.assertTrue(mock_wait.called)

    def test_zero_copy_d2h(self):
        @functools.partial(jax.jit, donate_argnums=0)
        def _donate_argnum_fn(x):
            return x + 1

        x = jnp.arange(0, 10)
        x_np = np.arange(0, 10)
        x.copy_to_host_async()
        x_zero_copy = np.array(x, copy=False)
        y = _donate_argnum_fn(x)
        y.copy_to_host_async()
        # Test if x_zero_copy still lives after original x is donated.
        self.assertTrue(np.all(x_zero_copy == x_np))

    def _verify_shard_info(
        self,
        single_device_arr: jax.Array,
        arr: jax.Array,
        max_data_shard_degree: int,
        shard_threshold_bytes: int,
    ):
        shard_infos = _get_shard_infos(
            arr,
            max_data_shard_degree=max_data_shard_degree,
            shard_threshold_bytes=shard_threshold_bytes,
        )

        # Write each shard to output and check if it's the same as the original
        # single device array. If same, that means all shards should cover all
        # indices of the original array.
        out_array = np.empty_like(single_device_arr)
        asyncio.run(_slice_shard_and_copy_to_host(shard_infos))
        for info in shard_infos:
            out_array[info.index] = info.data
        self.assertTrue(np.all(out_array == np.array(single_device_arr)))

    @parameterized.product(
        max_data_shard_degree=[1, -1, 2, 4, 8], shard_threshold_bytes=[1000 * 1000 * 1000, 1]
    )
    def test_shard_info_partially_replicated(
        self, max_data_shard_degree: int, shard_threshold_bytes: int
    ):
        if jax.device_count() != 8 or jax.process_count() != 1:
            self.skipTest("Incorrect device count for mesh.")

        single_device_arr = jnp.arange(0, 1024 * 1024).reshape(1024, 1024)
        devices = mesh_utils.create_device_mesh((8,))
        mesh = jax.sharding.Mesh(devices.reshape((4, 2)), ("x", "y"))
        sharding = jax.sharding.NamedSharding(mesh, jax.sharding.PartitionSpec(None, "y"))
        arr = jax.device_put(single_device_arr, sharding)

        replica_count = _num_replicas_per_shard(arr)
        self.assertEqual(replica_count[((None, None, None), (0, 512, None))], 4)
        self.assertEqual(replica_count[((None, None, None), (512, 1024, None))], 4)

        self._verify_shard_info(
            single_device_arr, arr, max_data_shard_degree, shard_threshold_bytes
        )

    @parameterized.product(
        max_data_shard_degree=[1, -1, 2, 4, 8], shard_threshold_bytes=[1000 * 1000 * 1000, 1]
    )
    def test_shard_info_fully_sharded(self, max_data_shard_degree: int, shard_threshold_bytes: int):
        if jax.device_count() != 8 or jax.process_count() != 1:
            self.skipTest("Incorrect device count for mesh.")
        single_device_arr = jnp.arange(0, 1024 * 1024).reshape(1024, 1024)
        devices = mesh_utils.create_device_mesh((8,))
        mesh = jax.sharding.Mesh(devices.reshape((4, 2)), ("x", "y"))
        sharding = jax.sharding.NamedSharding(mesh, jax.sharding.PartitionSpec("x", "y"))
        arr = jax.device_put(single_device_arr, sharding)

        replica_count = _num_replicas_per_shard(arr)
        self.assertEqual(replica_count[((0, 256, None), (0, 512, None))], 1)

        self._verify_shard_info(
            single_device_arr, arr, max_data_shard_degree, shard_threshold_bytes
        )

    @parameterized.product(
        sz=[1, 11, 16, 21],
        max_data_shard_degree=[1, -1, 2, 4, 8],
        shard_threshold_bytes=[1000 * 1000 * 1000, 1],
    )
    def test_shard_info_fully_replicated(
        self, sz: int, max_data_shard_degree: int, shard_threshold_bytes: int
    ):
        if jax.device_count() != 8 or jax.process_count() != 1:
            self.skipTest("Incorrect device count for mesh.")
        single_device_arr = jnp.arange(0, sz)
        devices = mesh_utils.create_device_mesh((8,))
        mesh = jax.sharding.Mesh(devices, "x")
        sharding = jax.sharding.NamedSharding(mesh, jax.sharding.PartitionSpec(None))
        arr = jax.device_put(single_device_arr, sharding)

        replica_count = _num_replicas_per_shard(arr)
        # Fully replicated on 8 devices.
        self.assertEqual(replica_count[((None, None, None),)], 8)

        self._verify_shard_info(
            single_device_arr, arr, max_data_shard_degree, shard_threshold_bytes
        )

    @parameterized.parameters(
        dict(
            index=(slice(2, 4, None), slice(None, None, None)),
            expected="1.0",
        ),
        dict(
            index=(slice(None, None, None), slice(2, 3, None), slice(None, None, None)),
            expected="0.2.0",
        ),
        dict(
            index=(),  # Scalar.
            expected="0",
        ),
        dict(
            index=(slice(None, None, None),),  # Replicated.
            expected="0",
        ),
    )
    def test_shard_coordinate(self, index, expected):
        data = jnp.zeros(())
        self.assertEqual(
            _ShardInfo(data=data, index=index, slice_arg=None, replica_count=1).shard_coordinate(),
            expected,
        )


if __name__ == "__main__":
    absltest.main()<|MERGE_RESOLUTION|>--- conflicted
+++ resolved
@@ -101,14 +101,7 @@
         arr = self._create_partially_replicated_array(sharded)
 
         ts_open_handle: Any = None
-<<<<<<< HEAD
         old_open = array_serialization.ts.open
-=======
-        old_open = {
-            "0.6.2": lambda: array_serialization.ts.open,
-            "0.5.3": lambda: array_serialization.serialization.ts.open,
-        }[jax.__version__]()
->>>>>>> 029cd03d
 
         async def ts_open_patch(*args, **kwargs):
             nonlocal ts_open_handle
@@ -130,11 +123,7 @@
 
         d2h_future = array_serialization.futures.Future()
         with mock.patch(
-<<<<<<< HEAD
             f"{array_serialization.__name__}.ts.open",
-=======
-            f"{array_serialization.__name__}.{_ts_open}",
->>>>>>> 029cd03d
             ts_open_patch,
         ), get_tensorstore_spec(arr) as spec, mock.patch(
             f"{array_serialization.__name__}._transfer_to_host", transfer_to_host_patch
@@ -160,11 +149,7 @@
         arr_host = jax.device_get(arr)
         d2h_future = array_serialization.futures.Future()
         with mock.patch(
-<<<<<<< HEAD
             f"{array_serialization.__name__}.ts.open",
-=======
-            f"{array_serialization.__name__}.{_ts_open}",
->>>>>>> 029cd03d
             ts_open_patch,
         ), get_tensorstore_spec(arr) as spec, mock.patch(
             f"{array_serialization.__name__}._transfer_to_host", transfer_to_host_patch
@@ -198,11 +183,7 @@
 
         d2h_future = array_serialization.futures.Future()
         with mock.patch(
-<<<<<<< HEAD
             f"{array_serialization.__name__}.ts.open",
-=======
-            f"{array_serialization.__name__}.{_ts_open}",
->>>>>>> 029cd03d
             ts_open_patch,
         ), get_tensorstore_spec(arr) as spec:
             f = _CommitFuture(
@@ -300,11 +281,7 @@
             mock.patch(
                 f"{array_serialization.__name__}.serialization._get_metadata", lambda *_: {}
             ),
-<<<<<<< HEAD
             mock.patch(f"{array_serialization.__name__}.ts.open", open_patch),
-=======
-            mock.patch(f"{array_serialization.__name__}.{_ts_open}", open_patch),
->>>>>>> 029cd03d
             mock.patch(f"{array_serialization.__name__}.ts.Spec", mock.MagicMock()),
         ):
             manager.serialize(arrays, tensorstore_specs, on_commit_callback=lambda: None)
