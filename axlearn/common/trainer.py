--- conflicted
+++ resolved
@@ -591,62 +591,18 @@
                             logging.INFO, "input_batch=%s", 3, utils.shapes(input_batch)
                         )
 
-<<<<<<< HEAD
-                    # Stop or start tracing if necessary.
-                    stop_trace_step = self._maybe_stop_or_start_tracing(stop_trace_step, output)
-
-                    self._step = self._step + 1
-                    self.vlog(3, "Start step %s", self.step)
-                    if os.getenv("NEURON_RT_INSPECT_DEVICE_PROFILE", "0" ) == "1" and num_steps == 2:
-                        assert os.environ.get("NEURON_RT_INSPECT_OUTPUT_DIR") is not None
-                        with jax.profiler.trace(os.environ.get("NEURON_RT_INSPECT_OUTPUT_DIR")):
-                            output = self._run_step(
-                                utils.host_to_global_device_array(
-                                    input_batch,
-                                    partition=self._train_step_input_partition_specs(),
-                                ),
-                                force_run_evals=(
-                                    force_run_eval_sets_at_max_step if self.step >= cfg.max_step else None
-                                ),
-                            )
-                            logging.info(f"Done profiling step 3, waiting for sigint. Run the following command within next 5 min: 'scancel --signal=SIGINT {os.environ.get('SLURM_JOBID')}'")
-                            time.sleep(1800)
-                            import sys; sys.exit(0)
-                    else:
-=======
                         # Stop or start tracing if necessary.
                         stop_trace_step = self._maybe_stop_or_start_tracing(stop_trace_step, output)
 
                         self._step = self._step + 1
                         self.vlog(3, "Start step %s", self.step)
                         self._maybe_record_event(measurement.Event.START_STEP, self._step)
->>>>>>> 8432a1ef
                         output = self._run_step(
                             utils.host_to_global_device_array(
                                 input_batch,
                                 partition=self._train_step_input_partition_specs(),
                             ),
                             force_run_evals=(
-<<<<<<< HEAD
-                                force_run_eval_sets_at_max_step if self.step >= cfg.max_step else None
-                            ),
-                        )
-                        max_step_ = os.getenv("AXLEARN_MAX_STEP", None)
-                        if max_step_ is not None and max_step_  == num_steps:
-                            logging.info(f"Done running {num_steps}, exiting")
-                            import sys; sys.exit(0)
-                    self.vlog(3, "Done step %s", self.step)
-                    num_steps += 1
-                    if num_steps % 100 == 0:
-                        now = time.perf_counter()
-                        average_step_time = (now - start_time) / num_steps
-                        self._step_log("Average step time: %s seconds", average_step_time)
-                        self.summary_writer(self.step, {"average_step_time": average_step_time})
-                        num_steps = 0
-                        start_time = now
-                    if self.step >= cfg.max_step:
-                        self._step_log("Reached max_step=%s. Stopping", cfg.max_step)
-=======
                                 force_run_eval_sets_at_max_step
                                 if self.step >= cfg.max_step
                                 else None
@@ -668,7 +624,6 @@
                         # Add END_DATA_LOADING event here to close the unpaired START_DATA_LOADING
                         # event.
                         self._maybe_record_event(measurement.Event.END_DATA_LOADING)
->>>>>>> 8432a1ef
                         break
                 if self.step < cfg.max_step:
                     self._step_log("Reached end of inputs. Stopping")
