# Copyright © 2023 Apple Inc.

"""Defines SpmdTrainer, a trainer that supports partitioning of computation and data with GSPMD."""

import contextlib
import itertools
import math
import os.path
import signal
import threading
import time
from collections.abc import Sequence
from typing import Any, Callable, ContextManager, Literal, NamedTuple, Optional, Union

import jax
import numpy as np
from absl import logging
from jax import numpy as jnp
from jax.experimental import multihost_utils
from jax.experimental.pjit import pjit

from axlearn.common import file_system as fs
from axlearn.common import measurement, utils
from axlearn.common.base_layer import ParameterSpec
from axlearn.common.base_model import BaseModel
from axlearn.common.checkpointer import BaseCheckpointer, Checkpointer
from axlearn.common.compiler_options import infer_xsc_compiler_options
from axlearn.common.config import (
    REQUIRED,
    ConfigOr,
    InstantiableConfig,
    Required,
    config_class,
    maybe_instantiate,
    maybe_set_config,
)
from axlearn.common.evaler import SpmdEvaler
from axlearn.common.input_base import Input
from axlearn.common.learner import Learner
from axlearn.common.module import InvocationContext, Module, child_context, clone_context_stack
from axlearn.common.module import functional as F
from axlearn.common.module import install_context_stack, new_output_collection
from axlearn.common.monitoring.device_monitor import DeviceMonitor
from axlearn.common.optimizer_base import NestedOptParam, OptParam
from axlearn.common.param_init import DefaultInitializer
from axlearn.common.state_builder import Builder as TrainerStateBuilder
from axlearn.common.summary_writer import BaseWriter, SummaryWriter
from axlearn.common.update_transformation import ForwardOutputs
from axlearn.common.utils import (
    HybridMeshShape,
    MeshShape,
    Nested,
    NestedPartitionSpec,
    NestedTensor,
    PartitionSpec,
    Tensor,
    count_model_params,
    flatten_items,
    match_regex_rules,
    thread_stack_traces,
)


class TrainerState(NamedTuple):
    prng_key: Union[Tensor, NestedPartitionSpec]
    model: Union[NestedTensor, NestedPartitionSpec]
    learner: Union[NestedTensor, NestedPartitionSpec]


# pylint: disable-next=too-many-instance-attributes
class SpmdTrainer(Module):
    """A trainer implementation that supports partitioning of computation and data with GSPMD."""

    @config_class
    # pylint: disable-next=too-many-instance-attributes
    class Config(Module.Config):
        """Configures SpmdTrainer."""

        # The input source.
        input: Required[Input.Config] = REQUIRED

        # A summary writer to log tagged summary values.
        summary_writer: BaseWriter.Config = SummaryWriter.default_config()

        # The trainer root dir.
        # By default, checkpoints will be written under {dir}/checkpoints/
        # and summaries will be written under {dir}/summaries.
        dir: Required[str] = REQUIRED

        # If not None, initializes trainer states according to the given config.
        # This is only applied if we aren't restoring from an existing checkpoint.
        init_state_builder: Optional[TrainerStateBuilder.Config] = None

        # The maximum number of steps.
        max_step: Union[int, float] = math.inf

        # The default mesh configuration.
        #
        # If specified as a MeshShape, must have the same length as mesh_axis_names. Implicitly,
        # this treats the mesh shape as the ICI mesh shape; we default to a DCN mesh shape that
        # partitions the first non-singleton axis across granules (e.g. TPU slices or GPU nodes).
        # If all axes are singletons, this implies a single-granule environment and therefore an
        # all-1's DCN mesh shape.
        #
        # As an example on 2 H100 nodes, for mesh axes (pipeline, data, model) and a MeshShape of
        # (1, 2, 8), we break the "data" axis across DCN -- this produces a DCN mesh shape (1, 2, 1)
        # and an ICI mesh shape (1, 1, 8), i.e. 2-way data-parallelism across DCN, and 8-way model
        # parallelism within-node (e.g. NVLink). If instead the MeshShape is provided as (2, 1, 8),
        # we break along the "pipeline" axis, producing a DCN mesh shape of (2, 1, 1) and ICI mesh
        # shape (1, 1, 8) for 2-way pipeline-parallelism across DCN and 8-way model parallelism
        # within-node.
        #
        # If specified as a HybridMeshShape, each member must have the same length as
        # mesh_axis_names.
        #
        # Use `mesh_rules` to set different mesh shapes depending on the hardware platform.
        mesh_shape: Required[Union[MeshShape, HybridMeshShape]] = REQUIRED
        # The mesh axis names. The names can be referenced in ParameterSpec.mesh_axes.
        mesh_axis_names: Required[Sequence[str]] = REQUIRED
        # Subset of mesh axis names over which the leaves of the input batch are sharded.
        batch_axis_names: Union[str, Sequence[str]] = "data"

        # An optional list of (regex, MeshShape) pairs to override the default mesh configuration.
        #
        # This is useful when we want to use different mesh shapes depending on the
        # device types (e.g., 'tpu-v4-128' vs. 'gpu-p4de.24xlarge-32').
        #
        # Given a `mesh_selector` string (usually representing the device type and set by user's
        # launch script), the first rule that with a regex that matches the selector will determine
        # the mesh shape.
        #
        # If no rule matches, the default mesh configuration will be used.
        mesh_rules: Optional[Sequence[tuple[str, Optional[MeshShape]]]] = None

        # The model config.
        model: Required[BaseModel.Config] = REQUIRED
        # The learner config.

        learner: Required[Learner.Config] = REQUIRED
        # The checkpointer config.
        checkpointer: BaseCheckpointer.Config = Checkpointer.default_config()
        # A dict of evaler names to configs, each name must be non-empty.
        evalers: dict[str, SpmdEvaler.Config] = {}

        # If True, saves the input iterator in checkpoints.
        #
        # It is OK to change this option for existing models, since our checkpoint restoration
        # logic can handle legacy checkpoints with a different value of `save_input_iterator`.
        #
        # WARNING: many input processing ops are stateful and cannot be saved, e.g.,
        # FailedPreconditionError: RandomUniformInt is stateful.
        # FailedPreconditionError: ReduceDataset is stateful.
        # FailedPreconditionError: SentencepieceOp is stateful.
        save_input_iterator: bool = False

        # At which steps to start profiler tracing.
        # Currently each trace will cover 3 consecutive training steps.
        # The start steps must therefore be at least 3 steps apart from each other.
        start_trace_steps: Sequence[int] = []
        # By default, only trace on host 0.
        start_trace_process_indices: Union[Literal["all"], Sequence[int]] = [0]

        # Determines whether to run the XLA Silent-data-corruption Checker (XSC) for a given step.
        # If None, never run the checker.
        # N.B. if provided on backends other than TPU this will be a no-op with warning logs.
        # N.B. XSC will not detect repeatable defects in TPU SparseCores.
        xsc_check_policy: Optional[ConfigOr[Callable[[int], bool]]] = None

        # Prune empty state updates.
        # Must be set to True.
        # The configuration option will be removed in a future AXLearn version.
        # It has not been removed yet to prevent the need for a messy regeneration of large numbers
        # of golden configs.
        prune_empty_state_updates: bool = True

        # Cast float inputs and model parameters to this dtype for the train step.
        # If None, we do not cast.
        train_dtype: Optional[jnp.dtype] = None

        # If > 0, run a watchdog thread to print the thread stack traces if step does not
        # increment within this interval.
        watchdog_timeout_seconds: Optional[float] = None

        # If > 0, crash the program if the watchdog thread suspect a hanging
        # after this interval.
        # The crash is only trigggered after the trainer is initialized:
        # (1) device_monitor enabled and the device monitor detects the host idleness or
        # (2) watchdog_timeout_seconds is triggered without a device_monitor,
        # both are indications of system hanging.
        crash_on_hang_timeout_seconds: Optional[float] = None

        # Device monitor to check if the devices are idle.
        # TODO(kelvin-zou): integrate with watchdog function.
        device_monitor: Optional[DeviceMonitor.Config] = None

        # An optional recorder for measuring common metrics like step time.
        recorder: Optional[InstantiableConfig[measurement.Recorder]] = None

        # An additional context manager to run the training loop and initialization inside of.
        # The provided config should instantiate to a thunk that returns the context manager.
        context_manager: Optional[ConfigOr[Callable[[], ContextManager]]] = None

    def __init__(
        self,
        cfg: Config,
        *,
        parent: Optional[Module],
        devices: Optional[np.ndarray] = None,
    ):
        super().__init__(cfg, parent=parent)
        cfg = self.config

        if not cfg.prune_empty_state_updates:
            raise ValueError(
                "Setting prune_empty_state_updates to False is no longer supported.\n"
                "The config option will be removed in a future AXLearn version."
            )

        self._step: int = None
        self._trainer_state: TrainerState = None
        self._jit_train_step: jax.stages.Wrapped = None
        self._watchdog_stopping = None
        self._watchdog_thread = None
        self._device_monitor = maybe_instantiate(cfg.device_monitor)
        self._recorder = maybe_instantiate(cfg.recorder)
        self._is_initialized: bool = False

        if cfg.model.dtype is None:
            raise ValueError(f"dtype must be explicitly specified for {self.path()}.model")
        if cfg.model.param_init is None:
            cfg.model.param_init = DefaultInitializer.default_config()
            logging.info(
                "model.param_init is not specified. Default to DefaultInitializer: %s",
                cfg.model.param_init,
            )

        if cfg.train_dtype is not None:
            utils.validate_float_dtype(cfg.train_dtype)

        # Create the device mesh.
        self._maybe_record_event(measurement.Event.START_ACCELERATOR_INIT)
        if devices is None:
            self._step_log(
                "Devices: global=%s local=%s %s",
                jax.device_count(),
                jax.local_device_count(),
                [device.platform for device in jax.local_devices()],
            )
        else:
            local_devices = [d for d in devices.flatten() if d.process_index == jax.process_index()]
            self._step_log(
                "Devices: global=%s local=%s %s",
                len(devices),
                len(local_devices),
                [device.platform for device in local_devices],
            )
        self._step_log("Mesh shape: %s", cfg.mesh_shape)
        devices = (
            utils.create_device_mesh(mesh_shape=cfg.mesh_shape) if devices is None else devices
        )
        mesh = jax.sharding.Mesh(devices, cfg.mesh_axis_names)
        self._step_log("Global mesh: %s", mesh)
        self._mesh = mesh
        self._context_manager: Callable[[], ContextManager] = (
            maybe_instantiate(cfg.context_manager) or contextlib.nullcontext
        )
        xsc_check_policy = None
        if cfg.xsc_check_policy:
            if jax.default_backend() != "tpu":
                # XSC is currently only supported on TPU XLA backend.
                logging.warning(
                    "xsc_check_policy was set for non-TPU XLA backend. Running without XSC."
                )
            else:
                xsc_check_policy = maybe_instantiate(cfg.xsc_check_policy)
        self._xsc_check_policy: Optional[Callable[[int], bool]] = xsc_check_policy

        # Create all children within the mesh context so that utils.input_partition_spec() works
        # properly.
        with self.mesh():
            self.input: Input = self._add_child(
                "input", maybe_set_config(cfg.input, is_training=True)
            )
            # Start from the beginning of the input dataset by default.
            self._input_iter = iter(self.input.dataset())
            cfg.summary_writer.dir = cfg.summary_writer.dir or os.path.join(
                cfg.dir, "summaries", "train_train"
            )
            self._add_child("summary_writer", cfg.summary_writer)
            self._add_child("model", cfg.model)
            self._add_child("learner", cfg.learner)
            cfg.checkpointer.dir = cfg.checkpointer.dir or os.path.join(cfg.dir, "checkpoints")
            self._add_child("checkpointer", cfg.checkpointer)
            if cfg.init_state_builder is not None:
                self._add_child("init_state_builder", cfg.init_state_builder)

            self._model_param_specs = self.model.create_parameter_specs_recursively()
            model_param_partition_specs = jax.tree.map(
                lambda spec: spec.mesh_axes, self._model_param_specs
            )
            for name, spec in utils.flatten_items(self._model_param_specs):
                self._step_log("Model param spec: %s=%s", name, spec)
            self._learner_state_partition_specs = self.learner.create_state_partition_specs(
                self._model_param_specs
            )
            for name, spec in utils.flatten_items(self._learner_state_partition_specs):
                self._step_log("Learner state spec: %s=%s", name, spec)
            self._trainer_state_specs = TrainerState(
                prng_key=ParameterSpec(dtype=jnp.uint32, shape=[4], mesh_axes=PartitionSpec(None)),
                model=self._model_param_specs,
                learner=self._learner_state_partition_specs,
            )
            self._trainer_state_partition_specs = jax.tree.map(
                lambda spec: spec.mesh_axes, self._trainer_state_specs
            )
            # Create evalers, which depend on model_param_partition_specs.
            self._evalers = {}
            for evaler_name, evaler_cfg in cfg.evalers.items():
                evaler_cfg.summary_writer.dir = evaler_cfg.summary_writer.dir or os.path.join(
                    cfg.dir, "summaries", evaler_name
                )
                self._evalers[evaler_name] = self._add_child(
                    evaler_name,
                    evaler_cfg,
                    model=self.model,
                    model_param_partition_specs=model_param_partition_specs,
                )
        self._maybe_record_event(measurement.Event.END_ACCELERATOR_INIT)

    @property
    def step(self):
        return self._step

    @property
    def trainer_state(self):
        return self._trainer_state

    @property
    def trainer_state_specs(self):
        return self._trainer_state_specs

    @property
    def trainer_state_partition_specs(self):
        return self._trainer_state_partition_specs

    def _train_step_input_partition_specs(self):
        # By default, each input tensor is fully partitioned along the batch axis.
        return utils.input_partition_spec()

    def model_params_for_eval(self):
        state = self.trainer_state
        if self.config.learner.ema.decay is not None:
            logging.log_first_n(logging.INFO, "Using model parameter EMA for eval", 10)
            return state.learner["ema"].ema
        return state.model

    def _step_log(self, msg, *args, **kwargs):
        logging.info(
            "%s process % 3d step % 8d] " + msg,
            self.path(),
            jax.process_index(),
            -1 if self.step is None else self.step,
            *args,
            **kwargs,
        )

    def mesh(self):
        return jax.sharding.Mesh(self._mesh.devices, self._mesh.axis_names)

    @contextlib.contextmanager
    def _watchdog(self):
        self._start_watchdog()
        try:
            yield
        finally:
            self._stop_watchdog()

    def _start_watchdog(self):
        cfg = self.config
        if (
            cfg.watchdog_timeout_seconds or cfg.crash_on_hang_timeout_seconds
        ) and self._watchdog_thread is None:
            self._watchdog_stopping = threading.Event()
            self._watchdog_thread = threading.Thread(
                name=f"{self.path()}.watchdog",
                target=self._watchdog_loop,
                kwargs=dict(context_stack=clone_context_stack()),
            )
            self._watchdog_thread.start()

    def _stop_watchdog(self):
        """Stops the checkpointer. Waits for async writes and garbage collection loop to finish."""
        logging.info("Waiting for watchdog_thread to finish")
        if self._watchdog_thread is not None:
            self._watchdog_stopping.set()
            self._watchdog_thread.join()
            self._watchdog_thread = None
            logging.info("watchdog_thread finished")

    def _watchdog_loop(self, *, context_stack: list[InvocationContext]):
        cfg: SpmdTrainer.Config = self.config
        install_context_stack(context_stack)
        time_elapsed_in_sec_since_last_check: float = 0.0
        # Set a scanning time to 10 mins or the watchdog_timeout_seconds, whichever is smaller.
        health_check_in_sec = 600
        if cfg.watchdog_timeout_seconds is not None:
            health_check_in_sec = min(cfg.watchdog_timeout_seconds, health_check_in_sec)
        job_hang_suspected = False
        while True:
            last_step = self.step
            if self._watchdog_stopping.wait(health_check_in_sec):
                break
            current_step = self.step
            if current_step == last_step:
                time_elapsed_in_sec_since_last_check += health_check_in_sec
                # When device_monitor is enabled, we can check if the host is idle
                # and trigger the watchdog proactively.
                if self._device_monitor is not None:
                    if self._device_monitor.is_host_idle():
                        self._step_log(
                            "Watchdog triggered because step has not incremented in the last %s "
                            "seconds and the host is idle.\n"
                            "NOTE: this is not an error message, but meant to help debugging "
                            "in case the trainer is stuck.\n"
                            "Threads:\n%s",
                            time_elapsed_in_sec_since_last_check,
                            "\n".join(
                                itertools.chain.from_iterable(thread_stack_traces()),
                            ),
                        )
                        job_hang_suspected = True
                # Without device_monitor, we still want to log the thread stack traces
                # when the trainer is stuck at cfg.watchdog_timeout_seconds.
                elif (
                    cfg.watchdog_timeout_seconds is not None
                    and time_elapsed_in_sec_since_last_check >= cfg.watchdog_timeout_seconds
                ):
                    self._step_log(
                        "Watchdog triggered because step has not incremented in the last %s "
                        "seconds.\n NOTE: this is not an error message, but meant to help "
                        "debugging in case the trainer is stuck.\n"
                        "Threads:\n%s",
                        time_elapsed_in_sec_since_last_check,
                        "\n".join(itertools.chain.from_iterable(thread_stack_traces())),
                    )
                    job_hang_suspected = True
                # Crash the program here to trigger a job restart outside.
                # Crash after crash_on_hang_timeout_seconds after initialization.
                if (
                    cfg.crash_on_hang_timeout_seconds is not None
                    and time_elapsed_in_sec_since_last_check >= cfg.crash_on_hang_timeout_seconds
                    and job_hang_suspected
                    and self._is_initialized
                ):
                    logging.error("Exit due to no progress during training.")
                    os.kill(os.getpid(), signal.SIGKILL)
            else:
                self.vlog(1, "Watchdog check passed: %s -> %s", last_step, current_step)
                time_elapsed_in_sec_since_last_check = 0
        logging.info("Watchdog loop done")

    def _should_force_run_evals(
        self,
        *,
        return_evaler_summaries: Optional[Union[bool, set[str]]] = None,
        evalers: dict[str, SpmdEvaler.Config],
    ) -> set[str]:
        """Determines which, if any, evalers to force run at the last training step.

        Args:
            return_evaler_summaries: Whether to run evalers at the last training step.
                If None or False, do not force run evalers; if True, force run all
                evalers; if given as a set of strings, force run all the evalers with
                the name in the set.
            evalers: A dict of evaler configs. Only the keys are used to check against
                return_evaler_summaries.

        Returns:
            A set of strings for the evalers to force run at the last training step.
            If empty, no evaler is force run.

        Raises:
            ValueError: If return_evaler_summaries is a set of strings with any not matching
                evaler names; or return_evaler_summaries is an invalid type.
        """
        force_run_evals = set()
        if return_evaler_summaries is True:
            force_run_evals = set(evalers.keys())
        elif isinstance(return_evaler_summaries, set):
            for evaler_name in return_evaler_summaries:
                if evaler_name not in evalers:
                    raise ValueError(
                        f"{evaler_name} does not match any evaler names: {evalers.keys()}"
                    )
                force_run_evals.add(evaler_name)
        elif not isinstance(return_evaler_summaries, bool) and return_evaler_summaries is not None:
            raise ValueError(
                f"return_evaler_summaries must be bool, None or Set. Got {return_evaler_summaries}"
            )
        return force_run_evals

    def _maybe_record_event(self, event: measurement.Event, *args, **kwargs):
        if self._recorder is not None:
            self._recorder.record(event, *args, **kwargs)

    # pylint: disable-next=too-many-statements,too-many-branches
    def run(
        self, prng_key: Tensor, *, return_evaler_summaries: Optional[Union[bool, set[str]]] = None
    ) -> Optional[NestedTensor]:
        """Runs training.

        Args:
            prng_key: The pseudo random generator key.
            return_evaler_summaries: Whether to force run evalers and return summaries at the
                last training step. If None or False, do not force run evalers and no evaler
                summaries are returned; if True, force run all evalers at the last training step
                and return summaries; if given as a set of strings, force run all the evalers
                with the name in the set at the last training step and return summaries.

        Returns:
            None if no training is run or a dict otherwise.
            If returned is a dict, it contains the outputs from the last step of training,
            with 'loss' and 'aux' outputs. If return_evaler_summaries is True or a set of strings,
            it also contains 'evaler_summaries', which is a dict containing the evaler summaries
            force run at the last training step. The dict will have evaler names as keys and
            metrics summary dict as values (None for evalers not included in force run).
            The metrics summary dict has string keys for the name of the metrics and can have
            different types of values such as WeightedScalar, Tensor, or string, depending on
            the specific `metric_calculator` config of the evaler.
        """
        with (
            (
                self._device_monitor.start_monitoring()
                if self._device_monitor is not None
                else contextlib.nullcontext()
            ),
            self._watchdog(),
            self.mesh(),
            jax.log_compiles(self.vlog_is_on(1)),
            self._context_manager(),
        ):
            cfg = self.config
            # Check if need to force run evals at the last training step.
            force_run_eval_sets_at_max_step = self._should_force_run_evals(
                return_evaler_summaries=return_evaler_summaries, evalers=cfg.evalers
            )

            # Prepare training.
            if not self._prepare_training(prng_key):
                return None

            self._is_initialized = True

            with self.checkpointer:
                logging.info("Starting loop...")
                start_time = time.perf_counter()
                num_steps = 0
                output = None
                stop_trace_step = None

                for input_batch in self.input.batches(self._input_iter):
                    self._maybe_record_event(measurement.Event.START_STEP, self._step)
                    logging.log_first_n(
                        logging.INFO, "input_batch=%s", 3, utils.shapes(input_batch)
                    )

                    # Stop or start tracing if necessary.
                    stop_trace_step = self._maybe_stop_or_start_tracing(stop_trace_step, output)

                    self._step = self._step + 1
                    self.vlog(3, "Start step %s", self.step)
                    output = self._run_step(
                        utils.host_to_global_device_array(input_batch),
                        force_run_evals=(
                            force_run_eval_sets_at_max_step if self.step >= cfg.max_step else None
                        ),
                    )
                    self.vlog(3, "Done step %s", self.step)
                    num_steps += 1
                    if num_steps % 100 == 0:
                        now = time.perf_counter()
                        average_step_time = (now - start_time) / num_steps
                        self._step_log("Average step time: %s seconds", average_step_time)
                        self.summary_writer(self.step, {"average_step_time": average_step_time})
                        num_steps = 0
                        start_time = now
                    if self.step >= cfg.max_step:
                        self._step_log("Reached max_step=%s. Stopping", cfg.max_step)
                        break
                if self.step < cfg.max_step:
                    self._step_log("Reached end of inputs. Stopping")
            self._step_log("Checkpointer flushed.")
            return output

    def _opt_params(self, model_params: NestedTensor) -> NestedOptParam:
        """Returns a tree of OptParam for Learner.{init,update}."""
        # self._model_param_specs can be incomplete. Complete it first.
        specs = utils.complete_partition_spec_tree(
            jax.tree_util.tree_structure(model_params), self._model_param_specs
        )
        return jax.tree.map(
            lambda param, spec: OptParam(
                value=param,
                factorization_spec=spec.factorization if spec is not None else None,
                weight_decay_scale=spec.weight_decay_scale if spec is not None else 1.0,
            ),
            model_params,
            specs,
        )

    def init(self, prng_key: Tensor):
        """Initializes self._step and self._trainer_state.

        Args:
            prng_key: The initialization key.
        """
        if "init_state_builder" not in self.children:
            self._init_with_prebuilt_state(prng_key, prebuilt_state=None)
            return
        input_state_type = self.init_state_builder.input_state_type()
        if input_state_type == TrainerStateBuilder.StateType.TENSOR_SPECS:
            logging.info("Creating state from init_state_builder before initialization.")
            built_state = self._restore_from_builder()
            self._init_with_prebuilt_state(prng_key, prebuilt_state=built_state)
        else:
            assert input_state_type == TrainerStateBuilder.StateType.TENSORS, input_state_type
            logging.info("Creating state from init_state_builder after initialization.")
            self._init_with_prebuilt_state(prng_key, prebuilt_state=None)
            built_state = self._restore_from_builder()
            self._step = built_state.step
            self._trainer_state = jax.tree.map(
                lambda state, spec: jax.device_put(state, spec.sharding),
                built_state.trainer_state,
                self._trainer_state_specs,
            )

    def _init_with_prebuilt_state(
        self,
        prng_key: Tensor,
        *,
        prebuilt_state: Optional[TrainerStateBuilder.State],
    ):
        """Initializes `self._step` and `self._trainer_state`, optionally from `prebuilt_state`.

        If `prebuilt_state` contains the complete trainer state, sets it as `self._trainer_state`.

        Otherwise initializes model parameters by copying from `prebuilt_state` if available,
        otherwise with `prng_key`. `prebuilt_state` is expected to contain a subset of the model
        parameters and none of the learner state. Specifically, `prebuilt_state.trainer_state.model`
        should have the same structure as the model params and each leaf node is either a Tensor
        (a prebuilt param) or a ParameterSpec (a param to be initialized).

        Args:
            prebuilt_state: None or a TrainerStateBuilder.State constructed by
                `self.init_state_builder`.

        Raises:
            ValueError: if `prebuilt_state.trainer_state` contains non-Tensor leaf nodes or a
                Tensor of unexpected shape.
            NotImplementedError: if `prebuilt_state.trainer_state` is not complete, but contains
                state other than model parameters.
        """
        if prebuilt_state is None:
            prebuilt_state = TrainerStateBuilder.State(
                step=None,
                trainer_state=self.trainer_state_specs,
                built_keys=set(),
            )
        self._step = prebuilt_state.step
        all_trainer_state_keys = {key for key, _ in utils.flatten_items(self.trainer_state_specs)}
        if prebuilt_state.built_keys == all_trainer_state_keys:
            logging.info(
                "Prebuilt state has the complete trainer state.",
            )
            for key, value in utils.flatten_items(prebuilt_state.trainer_state):
                if not isinstance(value, Tensor):
                    raise ValueError(f"{key}={value} is not a Tensor")
            # All keys are already built.
            self._trainer_state = prebuilt_state.trainer_state
            return

        for key in prebuilt_state.built_keys:
            if not key.startswith("model/"):
                raise NotImplementedError(f"Partial initialization is not supported for: {key}")

        # A tree where a leaf is a ParameterSpec for a prebuilt param, None otherwise.
        # This is used for `initialize_parameters_recursively` inside `_init_state`.
        prebuilt_model_param_specs = jax.tree.map(
            lambda value, spec: spec if isinstance(value, Tensor) else None,
            prebuilt_state.trainer_state.model,
            self._trainer_state_specs.model,
        )
        self.vlog(1, "prebuilt_model_state: %s", utils.shapes(prebuilt_model_param_specs))
        # Partition specs for parameters that are *not* prebuilt and therefore to be initialized.
        #
        # While `prebuilt_state.trainer_state.model` also contain ParameterSpec's, we use
        # `self._trainer_state_partition_specs.model` to ensure that the partition spec matches
        # the model's partition config (rather than coming from `init_state_builder`).
        model_initialization_partition_specs = jax.tree.map(
            lambda value, spec: None if isinstance(value, Tensor) else spec,
            prebuilt_state.trainer_state.model,
            self._trainer_state_partition_specs.model,
        )
        # The output sharding for `_init_state`.
        out_shardings = self._trainer_state_partition_specs._replace(
            model=model_initialization_partition_specs,
        )

        def merge_model_states(
            prebuilt_model_params: Nested[Union[Tensor, ParameterSpec]],
            initialized_model_params: Nested[Optional[NestedTensor]],
        ) -> Nested[Tensor]:
            """Merges prebuilt and initialized params to a single tree."""
            if prebuilt_model_params is None:
                return initialized_model_params
            return jax.tree.map(
                lambda prebuilt, initialized: (
                    prebuilt if isinstance(prebuilt, Tensor) else initialized
                ),
                prebuilt_model_params,
                initialized_model_params,
            )

        def _init_state(prng_key: Tensor) -> TrainerState:
            prng_key, init_key = jax.random.split(prng_key)
            model_params = self.model.initialize_parameters_recursively(
                init_key,
                prebuilt=prebuilt_model_param_specs,
            )
            self.vlog(1, "initialized_model_state: %s", utils.shapes(model_params))
            learner_params = self.learner.init(
                self._opt_params(
                    # Initialize learner with union(prebuilt + initialized).
                    merge_model_states(prebuilt_state.trainer_state.model, model_params)
                )
            )
            return TrainerState(prng_key=prng_key, model=model_params, learner=learner_params)

        init_computation = pjit(
            _init_state,
            in_shardings=(None,),
            out_shardings=out_shardings,
        )
        self._step_log("Initializing trainer state.")
        with self.mesh():
            initialized_trainer_state: TrainerState = init_computation(prng_key)
        # Merge prebuilt and initialized model params.
        merged_model_state = merge_model_states(
            prebuilt_state.trainer_state.model, initialized_trainer_state.model
        )
        self.vlog(1, "merged_model_state: %s", utils.shapes(merged_model_state))
        self._trainer_state = TrainerState(
            prng_key=initialized_trainer_state.prng_key,
            model=merged_model_state,
            learner=initialized_trainer_state.learner,
        )

    def _log_trainer_state_stats(self) -> str:
        total_num_params = count_model_params(self._trainer_state.model)
        analysis_logs = []

        def _step_log(msg, *args, **kwargs):
            self._step_log(msg, *args, **kwargs)
            analysis_logs.append(msg % args)

        _step_log("##################### Model analysis #####################\n")
        _step_log("## Parameters:")
        fmt = "%10d %-20s %s"
        flatten_name_and_spec = flatten_items(self._model_param_specs)
        for name, spec in flatten_name_and_spec:
            spec_size = np.prod(spec.shape)
            _step_log(fmt, spec_size, spec.shape, name)

        _step_log("Total number of model params: %s", f"{total_num_params:,}")
        self.summary_writer(0, {"num_model_params": total_num_params})

        _step_log("\n## Trainer States:")
        # Training state size.
        total_state_bytes = 0
        total_sharded_state_bytes = 0
        state_spec_map = dict(utils.flatten_items(self.trainer_state_specs))
        for path, value in utils.flatten_items(self._trainer_state):
            _step_log(
                "State: %s=%s(%s) mesh_axes=%s",
                path,
                value.dtype,
                value.shape,
                state_spec_map.get(path),
            )
            total_state_bytes += value.size * value.dtype.itemsize
            shard_shape = value.sharding.shard_shape(value.shape)
            total_sharded_state_bytes += math.prod(shard_shape) * value.dtype.itemsize

        total_sharded_state_gb = total_sharded_state_bytes / 1024**3
        if jax.process_count() > 1:
            max_sharded_state_gb = multihost_utils.process_allgather(total_sharded_state_gb).max()
        else:
            max_sharded_state_gb = total_sharded_state_gb

        _step_log(
            "Training state size: %.2f GiB\n"
            "Training state size (partitioned): %.2f GiB\n"
            "Max training state size (partitioned): %.2f GiB",
            total_state_bytes / 1024**3,
            total_sharded_state_gb,
            max_sharded_state_gb,
        )

        _step_log("\n##########################################################")
        return "\n".join(analysis_logs)

    def _prepare_training(self, prng_key: Tensor) -> bool:
        """Prepares training.

        This function does the following to prepare the training procedure:
        1. Restores trainer state from checkpoint.
        2. Initializes step to zero if it's not in the checkpoint.
        3. Returns early if max_steps has been reached.
        4. Otherwise Jits self._train_step.

        Args:
            prng_key: The PRNG key of the `run` method.

        Returns:
            A boolean indicating whether the model training should start. If not, return
                None from the `run` function.
        """
        cfg = self.config

        # Attempt to restore the latest checkpoint, which may contain a saved `_input_iter`.
        self.restore_checkpoint(restore_step=None)

        self._maybe_record_event(measurement.Event.START_TRAINING_PREPARATION)
        if self.step is None:
            # If we didn't restore from checkpoint, attempt to build initial state according
            # to `cfg.init_state_builder` and initialize the remaining parameters.
            self.init(prng_key)
            self._step = 0

            # Note the default checkpointer and evaler do nothing at step 0 with min_step=1.
            self.save_checkpoint(self._run_eval())

        model_analysis = self._log_trainer_state_stats()

        # Log trainer state tree.
        if not self.step and jax.process_index() == 0:
            with fs.open(os.path.join(cfg.dir, "trainer_state_tree.txt"), "w") as f:
                f.write(str(jax.tree_util.tree_structure(self._trainer_state)))

            with fs.open(os.path.join(cfg.dir, "model_analysis.txt"), "w") as f:
                f.write(model_analysis)

<<<<<<< HEAD
        self._log_trainer_state_stats()
        self._maybe_record_event(measurement.Event.END_TRAINING_PREPARATION)
=======
>>>>>>> e080157b
        # Log config.
        self.summary_writer.log_config(cfg, step=self.step)

        if self.step >= cfg.max_step:
            self._step_log("Already reached max_step=%s. Stopping", cfg.max_step)
            return False

        self._jit_train_step = self._pjit_train_step()
        return True

    def restore_checkpoint(self, restore_step: Optional[int] = None) -> Optional[int]:
        """Restores trainer state from checkpoint.

        If successful, sets self._step and self._trainer_state to the restored step and state,
        respectively.

        Args:
            restore_step: If an integer, restore from the specified step
                (or throw an exception if the restoration fails).
                If None, try to restore from the latest to the earliest available checkpoint.

        Returns:
            The restored step or None (if restore_step is None and no checkpoint is found).
        """
        cfg: SpmdTrainer.Config = self.config
        # Try to restore the checkpoint at `restore_step`.
        with self.mesh():
            for path, spec in utils.flatten_items(self._trainer_state_specs):
                self.vlog(1, "restore spec: %s=%s", path, spec)
            ckpt_state_spec = self._trainer_state_specs._asdict()
            ckpt_state_spec_with_input_iter = dict(
                **ckpt_state_spec, input_iter=iter(self.input.dataset())
            )
            restore_input_iter = cfg.save_input_iterator
            try:
                # Try to restore with `input_iter`.
                self._maybe_record_event(measurement.Event.START_DATA_LOADING)
                step, ckpt_state = self.checkpointer.restore(
                    step=restore_step,
                    state=(
                        ckpt_state_spec_with_input_iter if restore_input_iter else ckpt_state_spec
                    ),
                )
                if step is not None:
                    self.vlog(
                        0,
                        "Restored checkpoint at %s with restore_input_iter=%s",
                        step,
                        restore_input_iter,
                    )
                self._maybe_record_event(measurement.Event.END_DATA_LOADING)
            except ValueError as e:
                logging.warning(
                    "Attempt to restore checkpoint with restore_input_iter=%s failed: %s",
                    restore_input_iter,
                    e,
                )
                # Restore with a different restore_input_iter setting.
                self._maybe_record_event(measurement.Event.START_DATA_LOADING)
                restore_input_iter = not restore_input_iter
                step, ckpt_state = self.checkpointer.restore(
                    step=restore_step,
                    state=(
                        ckpt_state_spec_with_input_iter if restore_input_iter else ckpt_state_spec
                    ),
                )
                if step is not None:
                    self.vlog(
                        0,
                        "Restored checkpoint at %s with restore_input_iter=%s",
                        step,
                        restore_input_iter,
                    )
                self._maybe_record_event(measurement.Event.END_DATA_LOADING)
            if step is not None:
                self._step = step
                self._trainer_state = TrainerState(
                    **{k: v for k, v in ckpt_state.items() if k in TrainerState._fields}
                )
                if cfg.save_input_iterator and "input_iter" in ckpt_state:
                    self._input_iter = ckpt_state["input_iter"]
            return step

    def save_checkpoint(self, evaler_summaries: Optional[dict[str, Any]]) -> Optional[int]:
        """Saves a checkpoint (subject to checkpointer policy)."""
        cfg: SpmdTrainer.Config = self.config
        with self.mesh():
            ckpt_state = self._trainer_state._asdict()
            if cfg.save_input_iterator:
                ckpt_state["input_iter"] = self._input_iter
            self.checkpointer.save(
                step=self.step, state=ckpt_state, evaler_summaries=evaler_summaries
            )

    def _restore_from_builder(self) -> Optional[TrainerStateBuilder.State]:
        """Restores trainer state by building it with init_state_builder."""
        logging.info("Initializing trainer state with init_state_builder")
        with self.mesh():
            input_state_type = self.init_state_builder.input_state_type()
            if input_state_type == TrainerStateBuilder.StateType.TENSOR_SPECS:
                input_trainer_state = self._trainer_state_specs
            else:
                assert input_state_type == TrainerStateBuilder.StateType.TENSORS, input_state_type
                input_trainer_state = self._trainer_state
            built_state: TrainerStateBuilder.State = self.init_state_builder(
                TrainerStateBuilder.State(
                    step=self._step, trainer_state=input_trainer_state, built_keys=set()
                )
            )
        logging.info(
            "Successfully built trainer state: step=%s built_keys=%s",
            built_state.step,
            built_state.built_keys,
        )
        return built_state

    def _get_compiled_train_step_fn(
        self, *, trainer_state: TrainerState, input_batch: NestedTensor, with_xsc: bool = False
    ) -> Callable[[TrainerState, NestedTensor], tuple[TrainerState, NestedTensor]]:
        """Build a fully compiled train step function.

        Relies on the JAX pjit cache to avoid recompilation where possible.

        Args:
            train_state: A TrainerState instance.
            input_batch: A NestedTensor containing global arrays.
            with_xsc: Compile the train step with the XLA SDC Checker enabled.

        Returns:
            A train step function with signature matching that of self._jit_train_step's return.

        Raises:
            RuntimeError: If `with_xsc` is requested on heterogenous device kinds.
        """
        if not with_xsc:
            return self.compile_train_step(trainer_state=trainer_state, input_batch=input_batch)
        # Get device kinds and assert that they are homogenous.
        device_kinds = set(d.device_kind for d in jax.devices())
        if len(device_kinds) != 1:
            raise RuntimeError(f"Heterogenous device kinds ({device_kinds}) are not supported.")
        logging.log_first_n(logging.INFO, "Compiling XSC train step.", 1)
        compiled_jit_train_step_fn = self.compile_train_step(
            trainer_state=trainer_state,
            input_batch=input_batch,
            compiler_options=infer_xsc_compiler_options(
                halt_on_detection=True,
                repeat_count=1,
                # Replicate LLO if running on single-core-per-chip device-kind.
                replicate_llo=device_kinds.pop() in ["TPU v5e", "TPU v6e"],
            ),
        )
        return compiled_jit_train_step_fn

    def _run_step(
        self, input_batch: NestedTensor, *, force_run_evals: Optional[set[str]] = None
    ) -> NestedTensor:
        """Runs a single training step.

        Args:
            input_batch: a NestedTensor containing global arrays.
            force_run_evals: Whether to force run evalers and return summaries.
                If None, do not force run evalers and no evaler summaries are returned;
                if given as a set of strings, force run all the evalers with the name in
                the set and return summaries.

        Returns:
            A dict containing 'loss' and 'aux' outputs. If force_run_evals is a set,
            force run the evalers in the set and return 'evaler_summaries' output.
        """
        with jax.profiler.StepTraceAnnotation("train", step_num=self.step):
            run_with_xsc = self._xsc_check_policy and self._xsc_check_policy(self.step)
            compiled_train_step_fn = self._get_compiled_train_step_fn(
                trainer_state=self.trainer_state, input_batch=input_batch, with_xsc=run_with_xsc
            )
            # Run the compiled function.
            self._trainer_state, outputs = compiled_train_step_fn(self.trainer_state, input_batch)

        if self.step % 100 == 0 or 0 <= self.step <= 5:
            self._step_log(
                "loss=%s aux=%s",
                outputs["loss"],
                jax.tree.map(lambda x: x.item() if x.ndim == 0 else f"T{x.shape}", outputs["aux"]),
            )

        self.summary_writer(self.step, {"loss": outputs["loss"], **outputs["summaries"]})
        # Aggregate summaries across evalers.
        evaler_summaries = self._run_eval(
            train_summaries=outputs["summaries"], force_runs=force_run_evals
        )

        # Checkpointer policy will decide if we should save.
        self.save_checkpoint(evaler_summaries=evaler_summaries)

        return_dict = {"loss": outputs["loss"], "aux": outputs["aux"]}
        # Returns evaler_summaries if force_run_evals is not None or empty set.
        if force_run_evals:
            return_dict["evaler_summaries"] = evaler_summaries

        return return_dict

    def _run_eval(
        self,
        *,
        train_summaries: Optional[NestedTensor] = None,
        force_runs: Optional[set[str]] = None,
    ) -> dict[str, Any]:
        """Runs evaluations and returns the corresponding summaries."""
        evaler_summaries = {}
        # Note: we will use the same eval key as the training keys of the future step,
        # which should be okay.
        prng_key = self._trainer_state.prng_key
        for evaler_name, evaler in self._evalers.items():
            prng_key, summaries, _ = evaler.eval_step(
                self.step,
                prng_key=prng_key,
                model_params=self.model_params_for_eval(),
                train_summaries=train_summaries,
                force_run=bool(force_runs is not None and evaler_name in force_runs),
            )
            evaler_summaries[evaler_name] = summaries
        return evaler_summaries

    def _pjit_train_step(self) -> jax.stages.Wrapped:
        return pjit(
            self._train_step,
            in_shardings=(
                self._trainer_state_partition_specs,
                self._train_step_input_partition_specs(),
            ),
            out_shardings=(
                self._trainer_state_partition_specs,
                dict(
                    summaries=None,
                    loss=None,
                    aux=None,
                ),
            ),
            donate_argnums=(0,),  # donate the state
        )

    def compile_train_step(
        self,
        *,
        trainer_state: Optional[TrainerState] = None,
        input_batch: Optional[dict[str, Any]] = None,
        compiler_options: Optional[dict[str, Union[str, bool]]] = None,
    ) -> jax.stages.Compiled:
        """Produce a lowered and compiled training step.

        Args:
            trainer_state: The global trainer state (or state specs).
                If None, infer from self.trainer_state_specs.
            input_batch: An input batch (or specs for the global input batch).
                If None, attempt to infer from the (host-local) input element spec.
            compiler_options: Options passed to the XLA compiler, selectively overwriting
                any settings already provided by environment variables for this compilation.

        Returns:
            A compiled training step, with signature matching self._pjit_train_step's return.
        """

        with self.mesh(), self._context_manager():
            if trainer_state is None:
                # Do not run init(), which requires real devices.
                trainer_state = jax.tree.map(
                    lambda spec: jax.ShapeDtypeStruct(shape=spec.shape, dtype=spec.dtype),
                    self.trainer_state_specs,
                )
            if input_batch is None:
                # Infer input batch shapes from input element spec.
                # N.B. in a multi-process setting these will be host-local (per process).
                # TODO(markblee): This path currently assumes input_tf_data; fix for generic inputs.
                input_batch = jax.tree.map(
                    lambda tf_spec: jax.ShapeDtypeStruct(
                        shape=tf_spec.shape, dtype=tf_spec.dtype.as_numpy_dtype
                    ),
                    self.input.dataset().element_spec,  # pytype: disable=attribute-error
                )
            # Rely on the instance handle to ensure that we hit the compilation cache if possible.
            jit_train_step = self._jit_train_step or self._pjit_train_step()
            # Note(Jan 2022):
            # pjit currently requires all parameters to be specified as positional args.
            lowered_train_step = jit_train_step.lower(trainer_state, input_batch)
            return lowered_train_step.compile(compiler_options=compiler_options)

    def _train_step(
        self,
        state: TrainerState,
        input_batch: dict[str, Any],
    ) -> tuple[TrainerState, NestedTensor]:
        cfg = self.config
        # Shard and (possibly) dispatch the input batch.
        if hasattr(self.input, "dispatch_global_batch"):
            input_batch = self.input.dispatch_global_batch(
                input_batch, batch_axis_names=cfg.batch_axis_names
            )

        new_prng_key, param_noise_key, forward_key, learner_key = jax.random.split(
            state.prng_key, 4
        )

        def train_cast(in_tree):
            return utils.cast_floats(in_tree, to_dtype=cfg.train_dtype)

        # A nested tree of booleans.
        should_compute_gradients = self.learner.should_update_with_optimizers(state.model)
        for path, value in flatten_items(should_compute_gradients):
            if not value:
                self.vlog(1, "Skipping gradients on %s", path)

        def _forward(*, inputs: NestedTensor, model_params: NestedTensor) -> ForwardOutputs:
            params = train_cast(model_params)
            params = self.model.apply_parameter_noise_recursively(inputs["param_noise_key"], params)
            model_output_collection = new_output_collection()
            with child_context(
                "model",
                module=self.model,
                state=params,
                prng_key=inputs["forward_key"],
                output_collection=model_output_collection,
            ):
                loss, aux = self.model(input_batch=train_cast(inputs["input_batch"]))
            return ForwardOutputs(loss=loss, aux=aux, output_collection=model_output_collection)

        # `grads` are computed for `model_parameters_grad`.
        opt_params = self._opt_params(state.model)
        fwd_bwd_outputs, learner_output_collection = F(
            self.learner,
            method="forward_and_backward",
            state=state.learner,
            is_training=True,
            prng_key=learner_key,
            inputs=dict(
                fn=_forward,
                opt_params=opt_params,
                inputs=dict(
                    input_batch=input_batch,
                    forward_key=forward_key,
                    param_noise_key=param_noise_key,
                ),
            ),
        )
        forward_outputs: ForwardOutputs = fwd_bwd_outputs.forward_outputs
        updated_model_params = fwd_bwd_outputs.backward_outputs.updated_params
        updated_state = TrainerState(
            prng_key=new_prng_key,
            model=updated_model_params,
            learner=learner_output_collection.state_updates,
        )
        # TODO(ruoming): only retrieve summaries when necessary.
        summaries = dict(
            model=forward_outputs.output_collection.summaries,
            learner=learner_output_collection.summaries,
        )
        return updated_state, dict(
            summaries=summaries,
            loss=forward_outputs.loss,
            aux=forward_outputs.aux,
        )

    def _maybe_stop_or_start_tracing(
        self, stop_trace_step: Optional[int], output: Optional[dict[str, Any]]
    ) -> Optional[int]:
        """Stops or starts jax profiler tracing if necessary.

        Args:
            stop_trace_step: The step at which we should stop tracing.
            output: The output of run_step.

        Returns:
            The updated value for `stop_trace_step`.
        """
        updated_stop_trace_step = stop_trace_step
        # Check if we should stop tracing.
        if self.step == stop_trace_step:
            assert output is not None
            jax.tree.map(lambda x: x.block_until_ready(), output)
            jax.profiler.stop_trace()
            self._step_log("Stopped profiler tracing")
            updated_stop_trace_step = None

        # Check if we should start tracing.
        cfg = self.config
        if self.step not in cfg.start_trace_steps:
            should_start_tracing = False
        elif updated_stop_trace_step is not None:
            logging.warning(
                "Skipping trace at step %s, since it is too close to the previous one: %s",
                self.step,
                cfg.start_trace_steps,
            )
            should_start_tracing = False
        else:
            should_start_tracing = (
                cfg.start_trace_process_indices == "all"
                or jax.process_index() in cfg.start_trace_process_indices
            )
        if should_start_tracing:
            self._step_log("Start profiler tracing")
            jax.profiler.start_trace(self.summary_writer.config.dir)
            updated_stop_trace_step = self.step + 3
        return updated_stop_trace_step


def select_mesh_config(trainer_config: SpmdTrainer.Config, *, mesh_selector: str):
    """Selects a mesh rule (if one matches `mesh_selector` to override mesh config.

    If any of `trainer_config.mesh_rules` matches `mesh_selector`, modifies
    `trainer_config.mesh_shape` according to the rule.

    Args:
        trainer_config: The trainer config. Will be modified if any mesh rule matches.
        mesh_selector: A string used to select the mesh rule to apply.
    """
    if trainer_config.mesh_rules:
        mesh_rule = match_regex_rules(
            mesh_selector, rules=trainer_config.mesh_rules, default_value=REQUIRED
        )
        logging.info("Mesh selector %s matches mesh rule %s", mesh_selector, mesh_rule)
        if mesh_rule is not REQUIRED:
            # Mesh config is just mesh rule or hybrid mesh rule.
            if isinstance(mesh_rule, (tuple, HybridMeshShape)) or mesh_rule is None:
                trainer_config.mesh_shape = mesh_rule
            else:
                # Override configs from ConfigModifier.
                mesh_rule_fn = maybe_instantiate(mesh_rule)
                trainer_config = mesh_rule_fn(trainer_config)<|MERGE_RESOLUTION|>--- conflicted
+++ resolved
@@ -850,11 +850,7 @@
             with fs.open(os.path.join(cfg.dir, "model_analysis.txt"), "w") as f:
                 f.write(model_analysis)
 
-<<<<<<< HEAD
-        self._log_trainer_state_stats()
         self._maybe_record_event(measurement.Event.END_TRAINING_PREPARATION)
-=======
->>>>>>> e080157b
         # Log config.
         self.summary_writer.log_config(cfg, step=self.step)
 
