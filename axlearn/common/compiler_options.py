--- conflicted
+++ resolved
@@ -46,51 +46,6 @@
         )
     if version == "v6e":
         options.update(
-<<<<<<< HEAD
-            # improved performance for v6e
-            xla_tpu_scoped_vmem_limit_kib="98304",
-            # maxtext xla flags
-            # xla_enable_async_all_reduce="true",
-            # CF_FOR_ALL_GATHER
-            xla_tpu_enable_async_collective_fusion="true",
-            xla_tpu_enable_async_collective_fusion_fuse_all_gather="true",
-            xla_tpu_enable_async_collective_fusion_multiple_steps="true",
-            xla_tpu_overlap_compute_collective_tc="true",
-            xla_enable_async_all_gather="true",
-            # sparsecore offloading AR
-            xla_sc_disable_megacore_partitioning="true",
-            # xla_tpu_enable_async_collective_fusion_fuse_all_gather="false",
-            # xla_tpu_enable_all_gather_offload_tracing="true",
-            xla_tpu_use_tc_device_shape_on_sc="true",
-            # xla_tpu_enable_sparse_core_collective_offload_all_gather="true",
-            xla_sc_enable_instruction_fusion="false",
-            xla_sc_disjoint_spmem="false",
-            tpu_use_continuations="true",
-            xla_jf_crs_combiner_threshold_count="10",
-            xla_tpu_enable_sparse_core_collective_offload_all_reduce="true",
-            # Flag to enable some advanced scheduling features.
-            xla_tpu_enable_all_experimental_scheduler_features="true",
-            # Flag to enable memory tracking scheduling. The default AUTO only enables
-            # it in some situations. Not needed if
-            # xla_tpu_enable_all_experimental_scheduler_features is set to true already.
-            xla_tpu_enable_scheduler_memory_pressure_tracking="ENABLED",
-            # Flag controlling the maximum number of overlapping host offloadings.
-            xla_tpu_host_transfer_overlap_limit=24,
-            # Flag to enable the aggressive removal of opt-barriers.
-            xla_tpu_aggressive_opt_barrier_removal="ENABLED",
-            # Flag to enable more aggressive scheduling for async ops, such as pushing
-            # the async start to the beginning of the loop body.
-            xla_lhs_prioritize_async_depth_over_stall="ENABLED",
-            # For multi-slice configurations,
-            # Flag to enable pipelining of cross-DCN all-gathers.
-            xla_tpu_enable_ag_backward_pipelining="true",
-            xla_should_allow_loop_variant_parameter_in_chain="ENABLED",
-            xla_should_add_loop_invariant_op_in_chain="ENABLED",
-            # Flag controlling the maximum number of overlapping cross-DCN send/recv.
-            xla_max_concurrent_host_send_recv=100,
-            # If you are seeing OOM (out-of-memory) error, or bad performance when HBM memory
-            # usage is close to HBM capacity, tuning these two flags might help:
-=======
             # Change to 16GB. The default is 4GB which is too small for larger models. This
             # cause the step time to be double. You should increase this
             # further if you see "Allocator failed to allocate". A feature
@@ -100,17 +55,12 @@
             xla_tpu_host_transfer_overlap_limit=24,
             # Flag controlling the maximum number of overlapping cross-DCN send/recv.
             xla_max_concurrent_host_send_recv=100,
->>>>>>> feb83571
             # Flag controlling the HBM memory limit as a percentage of the total HBM size.
             # Default value is 95. Can tune up or down to give more or less memory for the
             # scheduler. The scheduler favors more on less memory usage when it's under
             # memory pressure, instead of hiding latency by overlapping more computations
             # and communications.
-<<<<<<< HEAD
-            # xla_tpu_scheduler_percent_shared_memory_limit=xx,
-=======
             xla_tpu_scheduler_percent_shared_memory_limit=90,
->>>>>>> feb83571
             # Flag controlling the number of times the scheduler is run if the scheduled
             # peak memory usage exceeds the initial memory limit, by setting memory limit
             # to 90% of the previous memory limit each time. Default value is 1. Sometimes
@@ -119,11 +69,6 @@
             # limit is already set too low. Cutting the memory limit to 90% of previous one
             # though, may make the scheduler weighting too much on the memory usage instead
             # of latency side.
-<<<<<<< HEAD
-            xla_latency_hiding_scheduler_rerun=0,
-        )
-        options["2a886c8_chip_config_name"] = "megachip_tccontrol"
-=======
             xla_latency_hiding_scheduler_rerun=2,
             # Improved performance for v6e.
             xla_tpu_scoped_vmem_limit_kib=98304,
@@ -167,7 +112,6 @@
         # This flag can be removed after upgrading to Jax 0.4.38.
         # Uncomment for sparsecore offloading.
         # options["2a886c8_chip_config_name"] = "megachip_tccontrol"
->>>>>>> feb83571
     if num_slices > 1:
         # Support multiple TPU slices connected over a data center network.
         options.update(
@@ -182,17 +126,12 @@
         )
 
     # Validate options. Will never fail if this function is implemented correctly.
-<<<<<<< HEAD
-    # for k, v in options.items():
-    #     assert v in [True, False, "true", "false"], (k, v)
-=======
     for k, v in options.items():
         try:
             int(v)
             continue
         except ValueError:
             assert v in [True, False, "true", "false", "megachip_tccontrol"], (k, v)
->>>>>>> feb83571
 
     return options
 
