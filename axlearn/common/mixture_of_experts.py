--- conflicted
+++ resolved
@@ -40,14 +40,9 @@
     get_activation_fn,
 )
 from axlearn.common.metrics import WeightedScalar
-<<<<<<< HEAD
-from axlearn.common.module import Module
 from axlearn.common.param_init import ConstantInitializer, FanAxes, constant_initializer
-=======
 from axlearn.common.module import Module, child_context
-from axlearn.common.param_init import FanAxes, constant_initializer
 from axlearn.common.quantized_dot_general.layers import DenseGeneralBaseLayer
->>>>>>> 3f6b67d9
 from axlearn.common.utils import (
     Nested,
     NestedTensor,
