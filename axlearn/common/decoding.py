--- conflicted
+++ resolved
@@ -791,12 +791,7 @@
         )
 
     return DecodingState(
-<<<<<<< HEAD
-        # Subtract the dummy BOS token. For example, in the no-prefill case, we should start at 0.
-        cur_index=(inputs != pad_id).sum(axis=-1),
-=======
         cur_index=time_step,
->>>>>>> bb675f64
         token_scores=init_scores,
         sequences=sequences,
         stop_decoding=jnp.zeros((batch_size, num_decodes), bool),
