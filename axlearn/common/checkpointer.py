# Copyright © 2023 Apple Inc.

"""Checkpointing utilities."""

import dataclasses
import difflib
import enum
import json
import os.path
import threading
import time
from concurrent import futures
from types import TracebackType
from typing import Any, NamedTuple, Optional, Protocol, Union

import jax
import jax.numpy as jnp
import tensorflow as tf
from absl import logging
from jax.experimental import maps, multihost_utils
from jax.experimental.array_serialization import serialization as array_serialization

from axlearn.common import utils
from axlearn.common.array_serialization import BoundedAsyncCheckpointManager
from axlearn.common.config import (
    REQUIRED,
    Configurable,
    InstantiableConfig,
    Required,
    config_class,
    config_for_function,
)
from axlearn.common.metrics import WeightedScalar
from axlearn.common.module import (
    InvocationContext,
    Module,
    clone_context_stack,
    install_context_stack,
)
from axlearn.common.summary_writer import CheckpointerAction, SummaryWriter
from axlearn.common.utils import (
    Nested,
    NestedTensor,
    NestedTensorSpec,
    Tensor,
    TensorSpec,
    set_recursively,
)

# Number of digits in the step directory.
STEP_NUM_DIGITS = 8
# Prefix for step directory.
STEP_PREFIX = "step"


class CheckpointValidationType(str, enum.Enum):
    """Represents a type of checkpoint validation.

    Values:
    - EXACT: Entire checkpoint should match the entire state exactly.
    - EXACT_UP_TO_DTYPE: Entire checkpoint should match entire state exactly,
        except for any dtypes declared.
    - CONTAINS_STATE: Checkpoint exactly matches at least a subset of the state.
    - CONTAINS_STATE_UP_TO_DTYPE: Checkpoint matches at least a subset of the state,
        except for any dtypes declared.
    """

    # TODO(tom_gunter): Factorize validation specs into (at a minimum)
    #   {exact, subset} x {with-dtype, without-dtype}.

    EXACT = "EXACT"
    EXACT_UP_TO_DTYPE = "EXACT_UP_TO_DTYPE"
    CONTAINS_STATE = "CONTAINS_STATE"
    CONTAINS_STATE_UP_TO_DTYPE = "CONTAINS_STATE_UP_TO_DTYPE"


def parse_step_from_dir(step_dir: str) -> int:
    # TODO(markblee): use regex.
    return int(step_dir[-STEP_NUM_DIGITS:])


def check_state_structure(
    ckpt_structure: list[tuple[str, Any]],
    target_structure: list[tuple[str, Any]],
    *,
    validation: CheckpointValidationType = CheckpointValidationType.EXACT,
):
    # Maybe filter structure before comparison.
    def filter_for_validation(structure):
        filtered_structure = []
        for key, value in structure:
            if validation in [
                CheckpointValidationType.EXACT_UP_TO_DTYPE,
                CheckpointValidationType.CONTAINS_STATE_UP_TO_DTYPE,
            ] and isinstance(value, dict):
                # Drop dtype if it's in the value.
                value = {k: v for k, v in value.items() if k != "dtype"}
            filtered_structure.append((key, value))
        return filtered_structure

    filtered_ckpt_structure = sorted(
        [f"{key}={value}" for key, value in filter_for_validation(ckpt_structure)]
    )
    filtered_target_structure = sorted(
        [f"{key}={value}" for key, value in filter_for_validation(target_structure)]
    )

    msg = ""
    if validation in [CheckpointValidationType.EXACT, CheckpointValidationType.EXACT_UP_TO_DTYPE]:
        is_compatible = filtered_ckpt_structure == filtered_target_structure
    elif validation in [
        CheckpointValidationType.CONTAINS_STATE,
        CheckpointValidationType.CONTAINS_STATE_UP_TO_DTYPE,
    ]:
        # Allow checkpoint to contain additional information.
        is_compatible = set(filtered_ckpt_structure) >= set(filtered_target_structure)
        if not is_compatible:
            msg = (
                "Missing:\n"
                + "\n".join(sorted(set(filtered_target_structure) - set(filtered_ckpt_structure)))
                + "\n"
            )
    else:
        raise ValueError(f"Unknown validation type: {validation}")
    if not is_compatible:
        msg += "Diff:\n" + "\n".join(
            difflib.ndiff(sorted(filtered_ckpt_structure), sorted(filtered_target_structure))
        )
        raise ValueError(
            f"Unable to restore checkpoint ({validation}). A mismatch between the saved "
            "checkpoint tree dtypes or shapes and the current one has been detected:\n"
            f"{msg}"
        )


# pylint: disable-next=redefined-builtin
<<<<<<< HEAD
def save_tf_savables(value_map: dict[str, Any], *, dir: str):
=======
def save_tf_savables(value_map: Nested[Any], *, dir: str):
>>>>>>> 899b33e4
    """Saves TF savables from `value_map` into `dir`."""

    for path, value in utils.flatten_items(value_map):
        tf_checkpoint = tf.train.Checkpoint(value)
        tf_checkpoint.write(os.path.join(dir, path))


# pylint: disable-next=redefined-builtin
<<<<<<< HEAD
def restore_tf_savables(value_map: dict[str, Any], *, dir: str):
=======
def restore_tf_savables(value_map: Nested[Any], *, dir: str) -> Nested[Any]:
>>>>>>> 899b33e4
    """Restores TF savables from `dir` into `value_map` in-place."""

    for path, value in utils.flatten_items(value_map):
        tf_checkpoint = tf.train.Checkpoint(value)
        tf_checkpoint.read(os.path.join(dir, path))

    return value_map


class StateStorageCommitCallback(Protocol):
    """StateStorage commit callback protocol."""

    def __call__(self, *, ckpt_dir: str, index: Any):
        """Commits a checkpoint with the given directory and index."""


class StateStorage(Configurable):
    """Base StateStorage."""

    def save_to_dir(
        self,
        *,
        step: int,
        state: NestedTensor,
        ckpt_dir: str,
        on_commit_callback: StateStorageCommitCallback,
    ):
        """Starts a save to the given directories.

        The writes may happen in the background and not finish until wait_until_finished().
        Storage implementations should invoke on_commit_callback(ckpt_dir, commit_data) when async
        write has completed.
        """
        raise NotImplementedError(type(self))

    def wait_until_finished(self):
        """Waits for async writes to finish."""
        raise NotImplementedError(type(self))

    def restore_from_dir(
        self,
        step: int,
        state: Union[NestedTensor, NestedTensorSpec],
        *,
        ckpt_dir: str,
    ) -> NestedTensor:
        raise NotImplementedError(type(self))


def write_index_file(*, ckpt_dir: str, index: Any):
    """An on_commit_callback that writes an index file to ckpt_dir."""
    index_path = os.path.join(ckpt_dir, "index")
    logging.info("Writing index file to %s", index_path)
    with tf.io.gfile.GFile(index_path, "w") as f:
        f.write(json.dumps(index))


<<<<<<< HEAD
def _parse_tensor_spec(spec_dict: dict[str, str]) -> TensorSpec:
=======
def read_index_file(ckpt_dir: str) -> Nested[Any]:
    """Reads index files written with `write_index_file`."""
    with tf.io.gfile.GFile(os.path.join(ckpt_dir, "index"), "r") as f:
        return json.loads(f.read())


def _parse_tensor_spec(spec_dict: Dict[str, str]) -> TensorSpec:
>>>>>>> 899b33e4
    # The shape string is of format `(dim...)`. [1:-1] removes the parentheses.
    shape = [int(x) for x in spec_dict["shape"][1:-1].split(",") if x]
    dtype_str = spec_dict["dtype"]
    dtype_dict = {
        str(dtype.dtype): dtype
        for dtype in (
            jnp.bool_,
            jnp.bfloat16,
            jnp.float16,
            jnp.float32,
            jnp.float64,
            jnp.int8,
            jnp.int16,
            jnp.int32,
            jnp.int64,
            jnp.uint32,
        )
    }
    if dtype_str not in dtype_dict:
        raise NotImplementedError(
            f"Cannot convert {dtype_str} to jnp.dtype. Possible values are {dtype_dict.keys()}"
        )
    return TensorSpec(shape=tuple(shape), dtype=dtype_dict[dtype_str])


def read_state_spec(ckpt_dir: str) -> NestedTensorSpec:
    """Reads TensorSpecs from the given checkpoint dir.

    Args:
        ckpt_dir: The checkpoint directory corresponding to a specific step, e.g., the directory
            returned by `<BaseCheckpointer>.latest_checkpoint_path(checkpointer.config.dir)`, where
            `<BaseCheckpointer>` is a subclass of `BaseCheckpointer`.

    Returns:
        A NestedTensorSpec representing the tensors stored under `ckpt_dir`. Each TensorSpec
        should have `shape` and `dtype` filled in, but will not contain `mesh_axes`. The returned
        NestedTensorSpec can be passed as `state` to `<BaseCheckpointer>.restore()`.

        If a checkpoint is too large to load onto a single host, the caller can further specify
        `mesh_axes` of the TensorSpecs to load the checkpoint across multiple processes.
    """
    state = {}
    # Look for index file under `<base_dir>/<step_dir>` or `<base_dir>/<step_dir>/index/`.
    # TODO(markblee): Move this fn into corresponding checkpointer class instead.
    if tf.io.gfile.isdir(os.path.join(ckpt_dir, "index")):
        ckpt_dir = os.path.join(ckpt_dir, "index")
    for path, value in read_index_file(ckpt_dir):
        if isinstance(value, dict):
            set_recursively(state, value=_parse_tensor_spec(value), path=path, separator="/")
        else:
            # Ignore step or tf.data.Iterator.
            logging.vlog(1, "read_state_spec ignores %s", path)
    return state


class TensorStoreStateStorage(StateStorage):
    """A StateStorage implementation using TensorStore.

    It uses `jax.experimental.array_serialization` and additionally provides:
    (1) Additional guards to verify that dtypes and shapes match those of the model parameters.
    (2) Memory-bounded checkpoint serialization for large-scale training.
    """

    @config_class
    class Config(StateStorage.Config):
        """Configures TensorStoreStateStorage.

        Attributes:
            timeout_secs: Barrier timeout in seconds.
            max_concurrent_gb: Max concurrent shards (in GB) to write.
        """

        timeout_secs: float = 3600
        max_concurrent_gb: Optional[int] = None

    def __init__(self, cfg: Config):
        super().__init__(cfg)
        cfg = self.config

        # TODO(markblee): Consider making BoundedAsyncCheckpointManager the default once stable.
        if cfg.max_concurrent_gb is not None:
            self._manager = BoundedAsyncCheckpointManager(
                max_concurrent_gb=cfg.max_concurrent_gb,
                timeout_secs=cfg.timeout_secs,
            )
        else:
            self._manager = array_serialization.GlobalAsyncCheckpointManager(
                timeout_secs=cfg.timeout_secs
            )

    @dataclasses.dataclass
    class CheckpointSpec:  # pylint: disable=too-many-instance-attributes
        index: list[tuple[str, Any]]
        storage_paths: list[str]
        tensorstore_specs: list[dict]
        shapes: list[Any]
        dtypes: list[jnp.dtype]
        shardings: list[jax.sharding.Sharding]
        gda_values: list[Tensor]
        tf_ckpt_map: dict[str, Any]

    def _spec_from_path(self, ckpt_path: str):
        # TODO(markblee): Enable ocdbt driver.
        return array_serialization.get_tensorstore_spec(ckpt_path)

    def _get_spec(self, step: int, state: NestedTensor, ckpt_dir: str) -> CheckpointSpec:
        spec = self.CheckpointSpec(
            index=[],
            storage_paths=[],
            tensorstore_specs=[],
            shapes=[],
            dtypes=[],
            shardings=[],
            gda_values=[],
            tf_ckpt_map={},
        )

        mesh = maps.thread_resources.env.physical_mesh
        if not mesh.shape:
            raise RuntimeError(
                "Checkpoint restoration must take place within the context of a Mesh"
            )
        spec.index = [("step", step)]
        for path, value in utils.flatten_items(state, separator="/"):
            if isinstance(value, (Tensor, TensorSpec)):
                logging.vlog(
                    3, "Adding array value %s %s(%s)", type(value), value.dtype, value.shape
                )
                dtype = getattr(value.dtype, "dtype", value.dtype)
                spec.index.append((path, {"dtype": str(dtype), "shape": str(tuple(value.shape))}))
                gda_path = os.path.join(ckpt_dir, "gda", path)
                spec.storage_paths.append(gda_path)
                spec.tensorstore_specs.append(self._spec_from_path(gda_path))
                spec.shapes.append(value.shape)
                spec.dtypes.append(dtype)
                if isinstance(value, Tensor):
                    spec.gda_values.append(value)
                    spec.shardings.append(value.sharding)
                else:
                    spec.shardings.append(jax.sharding.NamedSharding(mesh, value.mesh_axes))
            elif isinstance(value, tf.data.Iterator):
                logging.vlog(3, "Adding value (%s) to tf_ckpt_map", value)
                spec.index.append((path, str(type(value))))
                spec.tf_ckpt_map[path] = value
            else:
                logging.vlog(3, "Adding value (%s) to index", value)
                spec.index.append((path, value))
        return spec

    def save_to_dir(
        self,
        *,
        step: int,
        state: NestedTensor,
        ckpt_dir: str,
        on_commit_callback: StateStorageCommitCallback = write_index_file,
    ):
        start_time = time.perf_counter()
        # We write data files directly to `ckpt_dir`. `index` is written into `ckpt_dir` in
        # `on_commit_callback` to finalize the checkpoint.
        spec = self._get_spec(step, state, ckpt_dir)
        if jax.process_index() == 0:
            if not ckpt_dir.startswith("gs://"):
<<<<<<< HEAD
                storage_dirs = sorted(list({os.path.dirname(path) for path in spec.storage_paths}))
                logging.info("Creating directories: %s", storage_dirs)
=======
                dirs = sorted(list(set(os.path.dirname(path) for path in spec.storage_paths)))
                logging.info("Creating directories: %s", dirs)
>>>>>>> 899b33e4
                with futures.ThreadPoolExecutor() as executor:
                    executor.map(tf.io.gfile.makedirs, dirs)  # pytype: disable=module-attr
                logging.info("All directories created")
        # Wait for directory and index creation.
        multihost_utils.sync_global_devices(ckpt_dir)
        # Each worker writes its tf checkpoints under a different path.
        save_tf_savables(spec.tf_ckpt_map, dir=os.path.join(ckpt_dir, f"tf_{jax.process_index()}"))

        def commit():
            on_commit_callback(ckpt_dir=ckpt_dir, index=spec.index)
            logging.info(
                "Serialization of %s completed in %s seconds.",
                ckpt_dir,
                time.perf_counter() - start_time,
            )

        # Run serialization of GDA values in parallel.
        logging.debug(
            "array_values=%s tensorstore=%s", utils.shapes(spec.gda_values), spec.tensorstore_specs
        )
        self._manager.serialize(spec.gda_values, spec.tensorstore_specs, on_commit_callback=commit)

    def wait_until_finished(self):
        self._manager.wait_until_finished()

    def restore_from_dir(
        self,
        step: int,
        state: Union[NestedTensor, NestedTensorSpec],
        *,
        ckpt_dir: str,
        validation: CheckpointValidationType = CheckpointValidationType.EXACT,
        concurrent_gb: int = 32,
    ) -> NestedTensor:
        spec = self._get_spec(step, state, ckpt_dir)
        logging.info("Restoring checkpoint from directory %s", ckpt_dir)
        check_state_structure(
            read_index_file(ckpt_dir), target_structure=spec.index, validation=validation
        )
        restore_tf_savables(
            spec.tf_ckpt_map, dir=os.path.join(ckpt_dir, f"tf_{jax.process_index()}")
        )

        restored_gda_values = self._manager.deserialize(
            shardings=spec.shardings,
            tensorstore_specs=spec.tensorstore_specs,
            global_shapes=spec.shapes,
            dtypes=spec.dtypes,
            concurrent_gb=concurrent_gb,
        )
        state_leaves = []
        for path, value in spec.index:
            if path == "step":
                pass
            elif path in spec.tf_ckpt_map:
                state_leaves.append(spec.tf_ckpt_map[path])
            elif isinstance(value, dict):
                state_leaves.append(restored_gda_values.pop(0))
            else:
                raise RuntimeError(f"Unknown index entry '{value}'")

        restored_state = jax.tree_util.tree_unflatten(
            jax.tree_util.tree_structure(state), state_leaves
        )
        multihost_utils.sync_global_devices(ckpt_dir)
        return restored_state


class CheckpointPolicy(Protocol):
    """Decides whether checkpointer should save at the given step."""

    def __call__(self, *, step: int, evaler_summaries: dict[str, Any]) -> bool:
        """Implements the policy.

        Args:
            step: Current step.
            evaler_summaries: A mapping from evaler name to eval summaries.
                Note that some of the values in `evaler_summaries` can be None, if the evaler did
                not run that step. In this case, the evaler name will still appear as a key and
                `evaler_summaries` itself will not be None.

        Returns:
            True iff we should save at the current step.
        """
        raise NotImplementedError(type(self))


class EvalMetric(NamedTuple):
    """Tuple used to fetch a metric from evaler_summaries dict.

    Usage: evaler_summaries[evaler_name][metric_name]
    """

    evaler_name: str
    metric_name: str


class BestMetricPolicy(Configurable):
    """A CheckpointPolicy that saves checkpoint only when there is a better eval metric.

    The monitored eval metric must be a scalar.

    Note that if the evaler did not run current step, evaler name will still appear as a key in
    evaler_summaries but the evalue will be None. The policy will not save the checkpoint.
    """

    @config_class
    class Config(Configurable.Config):
        """Configures BestMetricPolicy."""

        # Evaler and metric name in evaler_summaries dict.
        metric: Required[EvalMetric] = REQUIRED
        # Mode when comparing metrics.
        # When "max", save checkpoint when there is a new higher metric.
        # When "min", save checkpoint when there is a new lower metric.
        mode: Optional[str] = "max"

    def __init__(self, cfg: Config):
        super().__init__(cfg)
        self.best_metric: Optional[Tensor] = None

    def __call__(self, *, step: int, evaler_summaries: dict[str, Any]) -> bool:
        cfg = self.config
        evaler_name, metric_name = cfg.metric

        if evaler_summaries == {}:
            raise ValueError("evaler_summaries is empty!")
        if evaler_name not in evaler_summaries:
            raise ValueError(f"{evaler_name} not found in evaler_summaries!")
        if cfg.mode not in {"max", "min"}:
            raise ValueError(f"Unsupported mode {cfg.mode}!")

        if evaler_summaries[evaler_name] is None:
            return False

        if metric_name not in evaler_summaries[evaler_name]:
            raise ValueError(f'{metric_name} not in evaler_summaries["{evaler_name}"]!')
        if evaler_summaries[evaler_name][metric_name] is None:
            raise ValueError(f'evaler_summaries["{evaler_name}"]["{metric_name}"] is None!')

        metric = evaler_summaries[evaler_name][metric_name]
        if isinstance(metric, WeightedScalar):
            metric = metric.mean

        if metric.shape != ():
            raise ValueError("Monitored metric must be a scalar!")

        logging.info(
            f"Comparing metric: New: {float(metric):.5f} Before: "
            + (
                f"{self.best_metric}"
                if self.best_metric is None
                else f"{float(self.best_metric):.5f}"
            )
        )

        if (
            self.best_metric is None
            or (cfg.mode == "max" and metric > self.best_metric)
            or (cfg.mode == "min" and metric < self.best_metric)
        ):
            logging.info("Found new best metric")
            self.best_metric = metric
            return True
        else:
            logging.info("No new best metric")
            return False


def every_n_steps_policy(n: int = 1, *, min_step: int = 1) -> CheckpointPolicy:
    """Checkpoints every n steps, but not before `min_step`."""

    def fn(*, step: int, evaler_summaries: dict[str, Any]) -> bool:
        del evaler_summaries
        return step >= min_step and step % n == 0

    return fn


def every_n_steps_and_last_policy(
    n: int = 1, *, min_step: int = 1, max_step: int
) -> CheckpointPolicy:
    """Checkpoints every n steps, but not before `min_step`, and at the last training iteration
    `max_step`.

    Args:
        n: The checkpointing frequency. Checkpointing will be triggered every `n` steps
        min_step: The minimum step to start checkpointing.
        max_step: The maximum number of training steps.
            Checkpointing will be triggered at step `max_step`.
    """
    every_n_steps_fn = every_n_steps_policy(n=n, min_step=min_step)

    def fn(*, step: int, evaler_summaries: dict[str, Any]) -> bool:
        return every_n_steps_fn(step=step, evaler_summaries=evaler_summaries) or step == max_step

    return fn


class BaseCheckpointer(Module):
    """A base checkpointer interface.

    Checkpointers are required to implement `save`, `restore`, `stop`, and `checkpoint_paths`.

    Subclasses may optionally also override `__enter__` and `__exit__` for setup or teardown logic
    when checkpointers are used as context managers. Checkpointer contexts are typically entered
    prior to the training loop and exited after the training loop has exited.
    """

    @config_class
    class Config(Module.Config):
        """Configures BaseCheckpointer.

        Attributes:
            dir: The output directory.
            save_policy: A config that instantiates to a CheckpointPolicy.
        """

        dir: Required[str] = REQUIRED
        save_policy: InstantiableConfig[CheckpointPolicy] = config_for_function(
            every_n_steps_policy
        )

    @classmethod
    def checkpoint_paths(cls, base_dir: str) -> list[str]:
        """Returns complete checkpoint paths under base dir.

        Args:
            base_dir: Path to checkpoints dir.

        Returns:
            A list of committed checkpoint paths. Incomplete checkpoints are dropped.
        """
        raise NotImplementedError(cls)

    @classmethod
    def latest_checkpoint_path(cls, base_dir: str) -> str:
        """Returns the most recent (highest step count) complete checkpoint under base dir.

        Args:
            base_dir: Path to checkpoints dir.

        Returns:
            The path to the checkpoint directory under base_dir with the highest step count.
            The checkpoint is guaranteed to be complete.
        """
        # Note: checkpoint_paths should already filter incomplete checkpoints.
        return sorted(cls.checkpoint_paths(base_dir)).pop()

    def __init__(self, cfg: Module.Config, *, parent: Optional[Module]):
        super().__init__(cfg, parent=parent)
        self._within_context = False

    def __enter__(self):
        """Enters the checkpointer context manager.

        This is useful for implementing any setup logic (such as starting a garbage collection
        thread).

        This is typically invoked prior to the training loop.
        """
        if self._within_context:
            raise ValueError("Already in a context.")
        self._within_context = True

    def __exit__(
        self,
        exc_type: Optional[type[BaseException]],
        exc: Optional[BaseException],
        traceback: Optional[TracebackType],
    ) -> Optional[bool]:
        """Exits the checkpointer context manager.

        Typically, teardown logic should be implemented in the `stop()` method instead, which is by
        default invoked from `__exit__`.

        This is typically invoked after the training loop has exited.
        """
        del exc_type, exc, traceback
        self.stop()
        # Note: returning None here lets the caller handle the exception, if any.
        self._within_context = False

    def save(
        self, *, step: int, state: NestedTensor, evaler_summaries: Optional[dict[str, Any]] = None
    ):
        """Saves `state` at the given `step`.

        Args:
            step: The training step corresponding to `state`.
            state: The state to save.
            evaler_summaries: Evaler summaries from the current `step`. Can be used to decide
                whether to save or not (e.g., only checkpointing if a new best metric is achieved).
        """
        raise NotImplementedError(type(self))

    def restore(
        self,
        *,
        step: Optional[int] = None,
        state: Union[NestedTensor, NestedTensorSpec],
    ) -> tuple[Optional[int], NestedTensor]:
        """Restores from the checkpoint directory.

        Args:
            step: If None, restores from the latest complete checkpoint, otherwise from the
                specified step.
            state: Ensures that the restored state have the same structure, dtypes, and shapes as
                `state`.

        Returns:
            (restored_step, restored_checkpoint_state).
            If no complete checkpoint is found, returns None as restored_step and the input `state`
            as restored_checkpoint_state.
        """
        raise NotImplementedError(type(self))

    def wait_until_finished(self):
        """Waits for pending asynchronous saves to finish."""
        raise NotImplementedError(type(self))

    def stop(self):
        """Stops the checkpointer. Waits for async writes, garbage collection, etc. to finish."""
        raise NotImplementedError(type(self))


class Checkpointer(BaseCheckpointer):
    """A checkpointer that supports various StateStorage implementations.

    Note that checkpoints are committed via an "index" file. A few utilities for interacting with
    checkpoints committed in this way are provided as static methods on the class.

    In addition to functionality provided by the StateStorage implementation, it provides:
    (1) Global synchronization across processes to ensure that a checkpoint directory is visible
        only after all processes have completed saving the checkpoint (via the "index" file).
    (2) Checkpoint garbage collection.
    """

    @config_class
    class Config(BaseCheckpointer.Config):
        """Configures Checkpointer."""

        keep_last_n: int = 1  # Keeps this many past ckpts.
        # If > 0, keeps at least one checkpoint every N steps.
        keep_every_n_steps: Optional[int] = None
        # Interval between garbage collection runs.
        gc_loop_interval_seconds: float = 60
        # A config that instantiates to a StateStorage.
        storage: StateStorage.Config = TensorStoreStateStorage.default_config()
        # A config that instantiates an optional SummaryWriter, and is used to log checkpoints.
        summary_writer: Optional[SummaryWriter.Config] = None

    @classmethod
    def checkpoint_paths(cls, base_dir: str) -> list[str]:
        """See `BaseCheckpointer.checkpointer_paths`."""
        index_paths = tf.io.gfile.glob(os.path.join(base_dir, f"{STEP_PREFIX}_*", "index"))
        return [os.path.dirname(path) for path in index_paths]

    @classmethod
    def cleanup_checkpoint(cls, ckpt_dir: str, *, sync: bool = True):
        """Removes ckpt_dir if it exists.

        Args:
            ckpt_dir: Checkpoint directory (including step).
            sync: If True, creates a barrier to sync all devices, since removes only happen on
                process 0.
        """
        if jax.process_index() == 0:
            # We always remove the index file as the first step -- otherwise, the partially-removed
            # dir can still be considered a valid checkpoint if rmtree is interrupted.
            index_path = os.path.join(ckpt_dir, "index")
            if tf.io.gfile.exists(index_path):
                tf.io.gfile.remove(index_path)
            if tf.io.gfile.exists(ckpt_dir):
                tf.io.gfile.rmtree(ckpt_dir)
        if sync:
            # Wait for cleanup to complete.
            multihost_utils.sync_global_devices(f"{ckpt_dir}_cleanup")

    def __init__(self, cfg: Config, *, parent: Optional[Module]):
        super().__init__(cfg, parent=parent)
        cfg: Checkpointer.Config = self.config

        self._storage: StateStorage = cfg.storage.instantiate()
        self._gc_stopping = None
        self._gc_thread = None
        self._save_policy: CheckpointPolicy = cfg.save_policy.instantiate()
        if cfg.summary_writer is not None:
            cfg.summary_writer.dir = cfg.summary_writer.dir or cfg.dir
            self._add_child("summary_writer", cfg.summary_writer)

    def __enter__(self):
        super().__enter__()
        self._start_gc_thread()

    def _start_gc_thread(self):
        """Starts garbage collection (if not already started) in a separate thread."""
        if self._gc_thread is None and jax.process_index() == 0:
            self._gc_stopping = threading.Event()
            self._gc_thread = threading.Thread(
                name=f"{self.path()}.gc_loop",
                target=self._gc_loop,
                kwargs=dict(context_stack=clone_context_stack()),
            )
            self._gc_thread.start()

    def stop(self):
        """See `BaseCheckpointer.stop` for details."""
        self.wait_until_finished()
        logging.info("Waiting for gc_thread to finish")
        if self._gc_thread is not None:
            self._gc_stopping.set()
            self._gc_thread.join()
            self._gc_thread = None
            logging.info("gc_thread finished")

    def _gc_loop(self, *, context_stack: list[InvocationContext]):
        """Starts garbage collection loop. Will block the current thread."""
        cfg: Checkpointer.Config = self.config
        install_context_stack(context_stack)
        while True:
            if self._gc_stopping.wait(timeout=cfg.gc_loop_interval_seconds):
                break
            self._run_garbage_collection()
        logging.info("GC loop done")

    def ckpt_dir(self, step: int) -> str:
        """Obtains the checkpoint dir for the given step."""
        cfg: Checkpointer.Config = self.config
        return os.path.join(cfg.dir, f"{STEP_PREFIX}_{step:0{STEP_NUM_DIGITS}d}")

    def save(
        self, *, step: int, state: NestedTensor, evaler_summaries: Optional[dict[str, Any]] = None
    ):
        """See `BaseCheckpointer.save` for details.

        In addition to behavior in `BaseCheckpointer`, saving only happens if the configured
        checkpoint policy returns True for the given step and evaler summaries.
        """
        if not self._save_policy(step=step, evaler_summaries=(evaler_summaries or {})):
            return
        if step < 0 or step >= 10**8:
            raise ValueError(f"Out-of-range: {step}")
        ckpt_dir = self.ckpt_dir(step)
        self.cleanup_checkpoint(ckpt_dir)
        self._storage.save_to_dir(
            step=step, state=state, ckpt_dir=ckpt_dir, on_commit_callback=write_index_file
        )
        if "summary_writer" in self.children:
            self.summary_writer.log_checkpoint(
                step=step,
                state=state,
                ckpt_dir=ckpt_dir,
                action=CheckpointerAction.SAVE,
            )

    def _run_garbage_collection(self):
        """Runs one round of garbage collection of past checkpoints.

        We keep as many dirs to satisfy `keep_last_n` and `keep_every_n_steps`, considering only
        those dirs which are fully committed. For example, supposing that `keep_last_n=1`, if we
        count the latest (possibly partially-written) checkpoint as the one to keep, we may end up
        gc'ing the previous (committed) checkpoint. However, if the commit for the current
        checkpoint is pre-empted, this can cause both checkpoints to be corrupted.
        """
        cfg: Checkpointer.Config = self.config
        remaining_dirs, gc_dirs = [], []

        # Gather all candidate checkpoint dirs, as well as all committed checkpoint dirs.
        dirs = sorted(tf.io.gfile.glob(os.path.join(cfg.dir, f"{STEP_PREFIX}_*")), reverse=True)
        committed_dirs = set(self.checkpoint_paths(cfg.dir))

        # Collect the recent non-committed checkpoints, since any of them could be in-progress.
        # (Note that keeping just the first one is not sufficient, e.g., if we restarted with a more
        # frequent saving policy after a prior failure.)
        for saved_dir in dirs:
            if saved_dir in committed_dirs:
                break
            remaining_dirs.append(saved_dir)

        # Always keep the last N committed ckpts. These may not be consecutive -- e.g., we're
        # potentially retaining multiple non-committed ckpts at head.
        num_uncommitted = len(remaining_dirs)
        for saved_dir in dirs[num_uncommitted:]:
            if len(remaining_dirs) >= num_uncommitted + cfg.keep_last_n:
                break
            elif saved_dir in committed_dirs:
                remaining_dirs.append(saved_dir)
            else:
                gc_dirs.append(saved_dir)

        # For subsequent dirs, non-committed dirs are gc'ed, and committed dirs are kept according
        # to keep_n_steps. Note that we iterate in order of oldest to newest.
        last_kept_step = float("-inf")
        for saved_dir in reversed(dirs[len(remaining_dirs) + len(gc_dirs) :]):
            saved_step = parse_step_from_dir(saved_dir)
            if not (
                saved_dir in committed_dirs
                and cfg.keep_every_n_steps
                and saved_step - last_kept_step >= cfg.keep_every_n_steps
            ):
                gc_dirs.append(saved_dir)
                continue
            logging.vlog(
                2,
                "Keeping %s >= %s + %s",
                saved_dir,
                last_kept_step,
                cfg.keep_every_n_steps,
            )
            remaining_dirs.append(saved_dir)
            last_kept_step = saved_step

        for gc_dir in gc_dirs:
            logging.info("Removing %s", gc_dir)
            try:
                # Don't need to sync here since gc only runs on process 0.
                self.cleanup_checkpoint(gc_dir, sync=False)
            except Exception as e:  # pylint: disable=broad-except
                logging.warning("Ignoring error in removing %s: %s.", gc_dir, e)

        logging.log_every_n_seconds(
            logging.INFO,
            "Garbage collection done on %s. Remaining=%s",
            3600,
            cfg.dir,
            remaining_dirs,
        )

    def wait_until_finished(self):
        """See `BaseCheckpointer.wait_until_finished` docstring for details."""
        self._storage.wait_until_finished()

    def restore(
        self,
        *,
        step: Optional[int] = None,
        state: Union[NestedTensor, NestedTensorSpec],
    ) -> tuple[Optional[int], NestedTensor]:
        """See `BaseCheckpointer.restore` docstring for details.

        A complete checkpoint is one with an "index" file, which is only written after the entire
        checkpoint has been written.
        """
        cfg: Checkpointer.Config = self.config

        def validate_and_restore(*, step: int, ckpt_dir: str):
            ckpt_index = os.path.join(ckpt_dir, "index")
            if not tf.io.gfile.exists(ckpt_index):
                raise ValueError(
                    f"Checkpoint {ckpt_dir} is incomplete -- expected {ckpt_index} to be present."
                )
            restored_state = self._storage.restore_from_dir(
                step=step, state=state, ckpt_dir=ckpt_dir
            )
            logging.info("Restored state from ckpt at step %s", step)
            if "summary_writer" in self.children:
                self.summary_writer.log_checkpoint(
                    step=step,
                    state=state,
                    ckpt_dir=ckpt_dir,
                    action=CheckpointerAction.RESTORE,
                )
            return restored_state

        if step is not None:
            # For a specified step, we try to load it.
            ckpt_dir = self.ckpt_dir(step)
            return step, validate_and_restore(step=step, ckpt_dir=ckpt_dir)

        try:
            # Latest checkpoint path, if it exists, is guaranteed to be complete.
            ckpt_dir = self.latest_checkpoint_path(cfg.dir)
            step = parse_step_from_dir(ckpt_dir)
            restored_state = validate_and_restore(step=step, ckpt_dir=ckpt_dir)
        except IndexError:
            # No checkpoint path exists. Return with input state.
            logging.info("Could not find any completed checkpoints under %s", cfg.dir)
            restored_state = state

        return step, restored_state<|MERGE_RESOLUTION|>--- conflicted
+++ resolved
@@ -134,11 +134,7 @@
 
 
 # pylint: disable-next=redefined-builtin
-<<<<<<< HEAD
-def save_tf_savables(value_map: dict[str, Any], *, dir: str):
-=======
 def save_tf_savables(value_map: Nested[Any], *, dir: str):
->>>>>>> 899b33e4
     """Saves TF savables from `value_map` into `dir`."""
 
     for path, value in utils.flatten_items(value_map):
@@ -147,11 +143,7 @@
 
 
 # pylint: disable-next=redefined-builtin
-<<<<<<< HEAD
-def restore_tf_savables(value_map: dict[str, Any], *, dir: str):
-=======
 def restore_tf_savables(value_map: Nested[Any], *, dir: str) -> Nested[Any]:
->>>>>>> 899b33e4
     """Restores TF savables from `dir` into `value_map` in-place."""
 
     for path, value in utils.flatten_items(value_map):
@@ -209,9 +201,7 @@
         f.write(json.dumps(index))
 
 
-<<<<<<< HEAD
-def _parse_tensor_spec(spec_dict: dict[str, str]) -> TensorSpec:
-=======
+
 def read_index_file(ckpt_dir: str) -> Nested[Any]:
     """Reads index files written with `write_index_file`."""
     with tf.io.gfile.GFile(os.path.join(ckpt_dir, "index"), "r") as f:
@@ -219,7 +209,6 @@
 
 
 def _parse_tensor_spec(spec_dict: Dict[str, str]) -> TensorSpec:
->>>>>>> 899b33e4
     # The shape string is of format `(dim...)`. [1:-1] removes the parentheses.
     shape = [int(x) for x in spec_dict["shape"][1:-1].split(",") if x]
     dtype_str = spec_dict["dtype"]
@@ -383,13 +372,8 @@
         spec = self._get_spec(step, state, ckpt_dir)
         if jax.process_index() == 0:
             if not ckpt_dir.startswith("gs://"):
-<<<<<<< HEAD
-                storage_dirs = sorted(list({os.path.dirname(path) for path in spec.storage_paths}))
-                logging.info("Creating directories: %s", storage_dirs)
-=======
                 dirs = sorted(list(set(os.path.dirname(path) for path in spec.storage_paths)))
                 logging.info("Creating directories: %s", dirs)
->>>>>>> 899b33e4
                 with futures.ThreadPoolExecutor() as executor:
                     executor.map(tf.io.gfile.makedirs, dirs)  # pytype: disable=module-attr
                 logging.info("All directories created")
