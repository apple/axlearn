--- conflicted
+++ resolved
@@ -1057,7 +1057,7 @@
         positions = jnp.arange(cfg.max_seq_length)
         # sinusoidal_pos_emb shape should be [1, num_len, 1, dim]
         sinusoidal_pos_emb = jnp.expand_dims(self.rope_pos_emb_layer.forward(positions), [0, 2])
-<<<<<<< HEAD
+        sinusoidal_pos_emb = sinusoidal_pos_emb.astype(query.dtype)
         query, key, value = apply_rotary_position_embeddings(
             sinusoidal_pos=sinusoidal_pos_emb,
             query=query,
@@ -1065,11 +1065,6 @@
             value=value,
             rotary_value=cfg.rotary_value,
         )
-=======
-        sinusoidal_pos_emb = sinusoidal_pos_emb.astype(query.dtype)
-        kwargs = {"sinusoidal_pos": sinusoidal_pos_emb, "query": query, "key": key, "value": value}
-        query, key, value = apply_rotary_position_embeddings(**kwargs)
->>>>>>> 40c8722e
 
         return self.Output(query, key, value)
 
