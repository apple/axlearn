--- conflicted
+++ resolved
@@ -74,13 +74,9 @@
 
     model_type = "mamba"
 
-<<<<<<< HEAD
-    def __init__(  # pylint: disable=too-many-positional-arguments
-=======
     # TODO: Try to reduce positional arguments
     # pylint: disable-next=too-many-positional-arguments
     def __init__(
->>>>>>> dffc5135
         self,
         vocab_size=50280,
         hidden_size=768,
