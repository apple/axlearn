--- conflicted
+++ resolved
@@ -245,13 +245,9 @@
 
 # pylint: disable=unused-argument
 @functools.partial(jax.custom_vjp, nondiff_argnums=[6, 7, 8, 9, 10, 11, 12, 13, 14, 15])
-<<<<<<< HEAD
-def flash_attention(  # pylint: disable=too-many-positional-arguments
-=======
 # TODO: Try to reduce positional arguments
 # pylint: disable-next=too-many-positional-arguments
 def flash_attention(
->>>>>>> dffc5135
     query: Tensor,
     key: Tensor,
     value: Tensor,
@@ -292,13 +288,9 @@
 
 
 # pylint: enable=unused-argument
-<<<<<<< HEAD
-def _flash_attention_impl(  # pylint: disable=too-many-positional-arguments
-=======
 # TODO: Try to reduce positional arguments
 # pylint: disable-next=too-many-positional-arguments
 def _flash_attention_impl(
->>>>>>> dffc5135
     query: Tensor,
     key: Tensor,
     value: Tensor,
@@ -441,13 +433,9 @@
 
 
 # TODO(lezhi): Add support arbitrary per-head-dim in backward pass.
-<<<<<<< HEAD
-def _mha_backward_kernel_dkdv(  # pylint: disable=too-many-positional-arguments
-=======
 # TODO: Try to reduce positional arguments
 # pylint: disable-next=too-many-positional-arguments
 def _mha_backward_kernel_dkdv(
->>>>>>> dffc5135
     # Inputs.
     q_ref,
     k_ref,
@@ -542,13 +530,9 @@
     pl.store(dk_ref, (curr_k_slice, slice(None)), dk.astype(dk_ref.dtype))
 
 
-<<<<<<< HEAD
-def _mha_backward_kernel_dq(  # pylint: disable=too-many-positional-arguments
-=======
 # TODO: Try to reduce positional arguments
 # pylint: disable-next=too-many-positional-arguments
 def _mha_backward_kernel_dq(
->>>>>>> dffc5135
     # Inputs.
     q_ref,
     k_ref,
@@ -634,13 +618,9 @@
     pl.store(dq_ref, (curr_q_slice, slice(None)), dq.astype(dq_ref.dtype))
 
 
-<<<<<<< HEAD
-def _mha_backward(  # pylint: disable=too-many-positional-arguments
-=======
 # TODO: Try to reduce positional arguments
 # pylint: disable-next=too-many-positional-arguments
 def _mha_backward(
->>>>>>> dffc5135
     softmax_scale: float,
     mask_fn: Optional[MaskFn],
     dropout_rate: float,
