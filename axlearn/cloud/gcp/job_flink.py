--- conflicted
+++ resolved
@@ -315,15 +315,9 @@
             kind="FlinkDeployment",
             metadata=dict(namespace=cfg.namespace, name=self._get_flink_cluster_name()),
             spec=dict(
-<<<<<<< HEAD
                 image=f"flink:{_FLINK_VERSION}",
                 flinkVersion=f"v{_FLINK_VERSION.replace('.', '_')}",
-                serviceAccount=cfg.service_account,
-=======
-                image="flink:1.18",
-                flinkVersion="v1_18",
                 serviceAccount=cfg.builder.service_account,
->>>>>>> 8e0f4c27
                 # Standalone mode supports initing Task Manager before beam
                 # pipeline is submitted. This can avoid Task Manager initialization
                 # taking too long and the job submission timeouts.
