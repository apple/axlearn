--- conflicted
+++ resolved
@@ -528,17 +528,10 @@
                 ffn_scale_factor=2.66
         trainer_kwargs = dict(
             model_kwargs=dict(
-<<<<<<< HEAD
-                num_layers=int(os.getenv("AXLEARN_NUM_LAYERS", 4)),
-                hidden_dim=32 * 32 if model_size == "Mistral-toy" else 32 * 128,
-                ffn_dim=scaled_hidden_dim(scale=2, round_up_to_multiples_of=128),
-                num_heads=32,
-=======
                 num_layers=num_layers,
                 hidden_dim=num_heads*head_size,
                 ffn_dim=scaled_hidden_dim(scale=ffn_scale_factor, round_up_to_multiples_of=128),
                 num_heads=num_heads,
->>>>>>> fe4b98aa
                 num_kv_heads=max(8, tp_degree),
                 num_experts=NUM_EXPERTS[model_size],
                 train_capacity_factor=2,
