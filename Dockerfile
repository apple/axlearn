# syntax=docker/dockerfile:1

ARG TARGET=base
ARG BASE_IMAGE=ubuntu:24.04

FROM ${BASE_IMAGE} AS base

# Install curl and gpupg first so that we can use them to install google-cloud-cli.
# Any RUN apt-get install step needs to have apt-get update otherwise stale package
# list may occur when previous apt-get update step is cached. See here for more info:
# https://docs.docker.com/build/building/best-practices/#apt-get
RUN apt-get update -qq && \
    apt-get upgrade -y -qq && \
    apt-get install -y -qq curl gnupg && \
    apt clean -y -qq

RUN echo "deb [signed-by=/usr/share/keyrings/cloud.google.gpg] https://packages.cloud.google.com/apt cloud-sdk main" | tee -a /etc/apt/sources.list.d/google-cloud-sdk.list && \
    curl https://packages.cloud.google.com/apt/doc/apt-key.gpg | gpg --dearmor -o /usr/share/keyrings/cloud.google.gpg && \
    apt-get update -y -qq && \
    apt-get install -y -qq apt-transport-https ca-certificates gcc g++ \
    git screen ca-certificates google-perftools google-cloud-cli python3.12-venv && \
    apt clean -y -qq

# Setup.
RUN mkdir -p /root
WORKDIR /root
# Introduce the minimum set of files for install.
COPY README.md README.md
COPY pyproject.toml pyproject.toml
RUN mkdir axlearn && touch axlearn/__init__.py
# Setup venv to suppress pip warnings.
ENV VIRTUAL_ENV=/opt/venv
RUN python3.12 -m venv $VIRTUAL_ENV
ENV PATH="$VIRTUAL_ENV/bin:$PATH"
# Install dependencies.
RUN pip install -qq --upgrade pip && \
    pip install -qq uv flit && \
    pip cache purge

################################################################################
# CI container spec.                                                           #
################################################################################

# Leverage multi-stage build for unit tests.
FROM base AS ci

# TODO(markblee): Remove gcp,vertexai_tensorboard from CI.
RUN uv pip install -qq .[core,audio,orbax,dev,gcp,vertexai_tensorboard,open_api] && \
    uv cache clean
COPY . .

# Defaults to an empty string, i.e. run pytest against all files.
ARG PYTEST_FILES=''
# Defaults to empty string, i.e. do NOT skip precommit
ARG SKIP_PRECOMMIT=''
# `exit 1` fails the build.
RUN ./run_tests.sh $SKIP_PRECOMMIT "${PYTEST_FILES}"

################################################################################
# Bastion container spec.                                                      #
################################################################################

FROM base AS bastion

# TODO(markblee): Consider copying large directories separately, to cache more aggressively.
# TODO(markblee): Is there a way to skip the "production" deps?
COPY . /root/
RUN uv pip install -qq .[core,gcp,vertexai_tensorboard] && uv cache clean

################################################################################
# Dataflow container spec.                                                     #
################################################################################

FROM base AS dataflow

# Beam workers default to creating a new virtual environment on startup. Instead, we want them to
# pickup the venv setup above. An alternative is to install into the global environment.
ENV RUN_PYTHON_SDK_IN_DEFAULT_ENVIRONMENT=1
RUN uv pip install -qq .[core,gcp,dataflow] && uv cache clean
COPY . .

# Dataflow workers can't start properly if the entrypoint is not set
# See: https://cloud.google.com/dataflow/docs/guides/build-container-image#use_a_custom_base_image
COPY --from=apache/beam_python3.12_sdk:2.68.0 /opt/apache/beam /opt/apache/beam
ENTRYPOINT ["/opt/apache/beam/boot"]

################################################################################
# TPU container spec.                                                          #
################################################################################

FROM base AS tpu

ARG EXTRAS=
# Install a custom jaxlib that includes backport of Pathways shared memory feature.
# PR: https://github.com/openxla/xla/pull/31417
# Needed until Jax is upgraded to 0.8.0 or newer.
ARG INSTALL_PATHWAYS_JAXLIB=false

# Ensure we install the TPU version, even if building locally.
# Jax will fallback to CPU when run on a machine without TPU.
RUN uv pip install --prerelease=allow .[core,tpu] && uv cache clean
RUN if [ -n "$EXTRAS" ]; then uv pip install -qq .[$EXTRAS] && uv cache clean; fi
<<<<<<< HEAD
COPY --from=libtpu-target:latest /wheels /wheels
RUN uv pip install --no-deps /wheels/*.whl && uv cache clean
=======
RUN if [ "$INSTALL_PATHWAYS_JAXLIB" = "true" ]; then \
      uv pip install --prerelease=allow "jaxlib==0.5.3.dev20250918" \
        --find-links https://storage.googleapis.com/axlearn-wheels/wheels.html; \
    fi
>>>>>>> 029cd03d
COPY . .

################################################################################
# GPU container spec.                                                          #
################################################################################

FROM base AS gpu

# TODO(markblee): Support extras.
# Enable the CUDA repository and install the required libraries (libnvrtc.so)
RUN curl -o cuda-keyring_1.1-1_all.deb https://developer.download.nvidia.com/compute/cuda/repos/ubuntu2404/x86_64/cuda-keyring_1.1-1_all.deb && \
    dpkg -i cuda-keyring_1.1-1_all.deb && \
    apt-get update && apt-get install -y cuda-libraries-dev-12-9 ibverbs-utils && \
    apt clean -y
RUN uv pip install --prerelease=allow .[core,gpu] && uv cache clean
COPY . .

################################################################################
# Final target spec.                                                           #
################################################################################

FROM ${TARGET} AS final<|MERGE_RESOLUTION|>--- conflicted
+++ resolved
@@ -100,15 +100,12 @@
 # Jax will fallback to CPU when run on a machine without TPU.
 RUN uv pip install --prerelease=allow .[core,tpu] && uv cache clean
 RUN if [ -n "$EXTRAS" ]; then uv pip install -qq .[$EXTRAS] && uv cache clean; fi
-<<<<<<< HEAD
-COPY --from=libtpu-target:latest /wheels /wheels
-RUN uv pip install --no-deps /wheels/*.whl && uv cache clean
-=======
 RUN if [ "$INSTALL_PATHWAYS_JAXLIB" = "true" ]; then \
       uv pip install --prerelease=allow "jaxlib==0.5.3.dev20250918" \
         --find-links https://storage.googleapis.com/axlearn-wheels/wheels.html; \
     fi
->>>>>>> 029cd03d
+COPY --from=libtpu-target:latest /wheels /wheels
+RUN uv pip install --no-deps /wheels/*.whl && uv cache clean
 COPY . .
 
 ################################################################################
