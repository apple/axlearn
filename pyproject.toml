[build-system]
requires = ["flit_core >=3.2,<4"]
build-backend = "flit_core.buildapi"

[project]
name = "axlearn"
version = "0.0.1"
description = "AXLearn"
readme = "README.md"
requires-python = ">=3.9"

# Production dependencies.
# Every time we upgrade JAX, we should try to bring the rest to the newest versions.
dependencies = [
    "attrs>=23.1.0", # We use `type` in `attrs.field`
<<<<<<< HEAD
    "absl-py==1.4.0",  # breaks axlearn.cli.utils_test on 2.1.0
    "chex<0.1.81",  # chex 0.1.81 depends on numpy>=1.25.0.
=======
    "absl-py<2",  # breaks axlearn.cli.utils_test on 2.1.0
    "chex==0.1.86",  # chex 0.1.86 is required for jax 0.4.25.
>>>>>>> 43b33994
    "importlab==0.7",  # breaks pytype on 0.8
    "jax==0.4.25",
    "jaxlib==0.4.25",
    "nltk==3.7",  # for text preprocessing
    "numpy==1.26.4",  # verified with tensorflow 2.14 RaggedTensor
    "optax==0.1.7",  # optimizers (0.1.0 has known bugs).
    "portpicker",
    "protobuf>=3.20.3",
    "tensorboard-plugin-profile==2.14.0",
    # This has both x86 and arm64 wheels. Underneath the hood it uses tensorflow-macos since 2.13.
    "tensorflow==2.14.0",
    "tensorflow-datasets>=4.9.2",
    # tensorflow-io 0.34.0 enabled macOS arm64 builds.
    "tensorflow-io>=0.34.0",
    "tensorflow_text==2.14.0; platform_machine == 'x86_64'", # implied by seqio, but also used directly for text processing
    "tensorstore>=0.1.21",  # used for supporting GDA checkpoints
    "toml",  # for config management
    "typing-extensions==4.9.0",  # needed for typing.Protocol. >4.9.0 runs into attribute error `__non_callable_proto_members__`.
    "scipy==1.12.0",  # to avoid "module 'scipy.linalg' has no attribute 'tril'"
    "seqio==0.0.18",  # used for inputs
]

[project.optional-dependencies]
# Apple Silicon dependencies.
# Need to run `conda install -c apple tensorflow-deps` separately.
apple-silicon = [
    "tensorflow-metal==1.1.0; platform_machine == 'arm64'",
    # As of Nov 15, 2023, tensorflow_text has no arm64 build.
    # We need to manually build the wheel and install it, following instructions at https://github.com/tensorflow/text/tree/2.14#build-from-source-steps.
]

# Requirements for testing and development.
dev = [
    "black==23.1a1",  # formatting
    "diffusers==0.26.3", # diffuser dependency for golden config updates
    "einops",
    "evaluate",
    "fairseq==0.12.2",  # test-only; note Apple Silicon start.md instructions parse this specifier '==', please be careful when upgrading.
    "flax==0.8.2",  # for param converter and adapter
    "isort",  # formatting
    "pre-commit",  # local pre commit hooks
    "pycocotools",  # COCO evaluation tools
    "pylint==2.17.7",
    "pytest",  # test runner
    "pytest-xdist",  # pytest plugin for test parallelism
    "pytype==2022.4.22",  # type checking
    "scikit-learn>=1.1.1",  # test-only
    # Fix AttributeError: module 'scipy.linalg' has no attribute 'tril' and related scipy import errors.
    "scipy==1.12.0",
    "sentencepiece != 0.1.92",
    "tqdm",  # test-only
    "timm==0.6.12",  # DiT Dependency test-only
    "torch>=1.12.1",  # test-only
    "torchvision==0.16.1",  # test-only
    "transformers==4.38.2",  # test-only
    "wandb",  # test-only
    "wrapt",  # implied by tensorflow-datasets, but also used in config tests.
]
# Requirements for GCP job management.
gcp = [
    "cloud-tpu-client",  # for creating and managing TPUs.
    "crcmod",  # for file uploads.
    "google-api-core==2.17.1",
    "google-api-python-client==2.109.0",
    "google-auth==2.23.0",
    "google-auth[pyopenssl]",  # Ensures that we have compatible pyopenssl/cryptography pins.
    "pyOpenSSL>=22.1.0",  # compat with cryptography version.
    "google-cloud-storage==2.11.0",
    "google-cloud-core==2.3.3",
]
# For TPU training.
# Note: Specify -f https://storage.googleapis.com/jax-releases/libtpu_releases.html during install.
tpu = [
    "axlearn[gcp]",
    "jax[tpu]==0.4.25",  # must be >=0.4.19 for compat with v5p.
]
# Vertex AI tensorboard.
vertexai_tensorboard = [
    # Required to fix a `distro-info` bug we run into when using `tb_gcp_tensorboard` from
    # `google_cloud_aiplatform[tensorboard]`. See:
    # [1] https://bugs.launchpad.net/ubuntu/+source/distro-info/+bug/1991606
    # [2] https://github.com/pypa/setuptools/issues/3772
    "setuptools==65.7.0",
    "google-cloud-aiplatform[tensorboard]",
    "tensorboard",
]
# Dataflow dependencies.
dataflow = [
    "apache-beam==2.52.0",
    "apache-beam[gcp]",
    "google-apitools",  # for beam pipeline
    "orjson==3.9.10",
]

[tool.flit.module]
# This defines the import name. https://flit.pypa.io/en/stable/pyproject_toml.html#module-section
name = "axlearn"

[project.scripts]
# Entrypoint for CLI.
axlearn = "axlearn.cli:main"

[tool.black]
line-length = 100
target-version = ['py38', 'py39']

[tool.ruff]
line-length = 100
target-version = 'py39'

[tool.pytest.ini_options]
addopts = "-rs -s -p no:warnings --junitxml=test-results/testing.xml"
markers = [
    "gs_login: tests needing GS login.",
    "tpu: tests needing access to a TPU device.",
    "high_cpu: tests that require a lot of CPU.",
    "fp64: tests that require 64-bit floating point precision.",
    "golden_config: golden config tests.",
    "golden_init: golden init tests.",
    "golden_regularizer: golden regularizer scale tests.",
    "golden_param_update: golden param update scale tests.",
]
testpaths = "."
junit_family="xunit2"

[tool.isort]
line_length = 100
profile = "black"<|MERGE_RESOLUTION|>--- conflicted
+++ resolved
@@ -13,13 +13,8 @@
 # Every time we upgrade JAX, we should try to bring the rest to the newest versions.
 dependencies = [
     "attrs>=23.1.0", # We use `type` in `attrs.field`
-<<<<<<< HEAD
     "absl-py==1.4.0",  # breaks axlearn.cli.utils_test on 2.1.0
-    "chex<0.1.81",  # chex 0.1.81 depends on numpy>=1.25.0.
-=======
-    "absl-py<2",  # breaks axlearn.cli.utils_test on 2.1.0
     "chex==0.1.86",  # chex 0.1.86 is required for jax 0.4.25.
->>>>>>> 43b33994
     "importlab==0.7",  # breaks pytype on 0.8
     "jax==0.4.25",
     "jaxlib==0.4.25",
