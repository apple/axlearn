--- conflicted
+++ resolved
@@ -41,26 +41,9 @@
 # Apple Silicon dependencies.
 # Need to run `conda install -c apple tensorflow-deps` separately.
 apple-silicon = [
-<<<<<<< HEAD
     "tensorflow-metal==1.1.0; platform_machine == 'arm64'",
     # As of Nov 15, 2023, tensorflow_text has no arm64 build.
     # We need to manually build the wheel and install it, following instructions at https://github.com/tensorflow/text/tree/2.14#build-from-source-steps.
-=======
-    "attrs>=21.3.0",
-    "absl-py",
-    "chex>=0.1.7",
-    "flax==0.7.4",  # only for checkpoints.
-    "jax==0.4.21",
-    "jaxlib==0.4.21",
-    "nltk==3.7",  # for text preprocessing
-    "optax>=0.1.7",  # optimizers (0.1.0 has known bugs).
-    "portpicker",
-    "tensorboard-plugin-profile==2.8.0",  # needed to pin to 2.8.0 for tensorflow 2.8.0.
-    "tensorflow-datasets==4.7.0",
-    "tensorstore>=0.1.21",  # used for supporting GDA checkpoints
-    "typing-extensions>=4.2.0",  # needed for typing.Protocol
-    "seqio@git+https://github.com/google/seqio.git@8efd5dc016bb626509bdf656e2bbcdfa8a7cf2d8",  # used for inputs
->>>>>>> 68f12005
 ]
 
 # Requirements for testing and development.
