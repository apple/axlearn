--- conflicted
+++ resolved
@@ -59,11 +59,7 @@
     "black==23.12.0",  # formatting
     "einops==0.8.0",  # for unittests only. Do not use it in core impl because it's not thread-safe.
     "evaluate",
-<<<<<<< HEAD
-    "isort==5.13.2",  # formatting; compatible with pylint<3 (<6 requirement)
-=======
     "isort==5.13.2",  # formatting
->>>>>>> dffc5135
     "pika==1.3.2",  # used by event queue
     "pre-commit",  # local pre commit hooks
     "pycocotools",  # COCO evaluation tools
